// Copyright 2015 The go-ethereum Authors
// This file is part of the go-ethereum library.
//
// The go-ethereum library is free software: you can redistribute it and/or modify
// it under the terms of the GNU Lesser General Public License as published by
// the Free Software Foundation, either version 3 of the License, or
// (at your option) any later version.
//
// The go-ethereum library is distributed in the hope that it will be useful,
// but WITHOUT ANY WARRANTY; without even the implied warranty of
// MERCHANTABILITY or FITNESS FOR A PARTICULAR PURPOSE. See the
// GNU Lesser General Public License for more details.
//
// You should have received a copy of the GNU Lesser General Public License
// along with the go-ethereum library. If not, see <http://www.gnu.org/licenses/>.

package node

import (
	"errors"
	"fmt"
	"net"
	"os"
	"path/filepath"
	"reflect"
	"strings"
	"sync"

	"github.com/ethereum/go-ethereum/accounts"
	"github.com/ethereum/go-ethereum/ethdb"
	"github.com/ethereum/go-ethereum/event"
	"github.com/ethereum/go-ethereum/internal/debug"
	"github.com/ethereum/go-ethereum/log"
	"github.com/ethereum/go-ethereum/p2p"
	"github.com/ethereum/go-ethereum/rpc"
	"github.com/prometheus/prometheus/util/flock"
)

// Node is a container on which services can be registered.
type Node struct {
	eventmux *event.TypeMux // Event multiplexer used between the services of a stack
	config   *Config
	accman   *accounts.Manager

	ephemeralKeystore string         // if non-empty, the key directory that will be removed by Stop
	instanceDirLock   flock.Releaser // prevents concurrent use of instance directory

	serverConfig p2p.Config
	server       *p2p.Server // Currently running P2P networking layer

	serviceFuncs []ServiceConstructor     // Service constructors (in dependency order)
	services     map[reflect.Type]Service // Currently running services

	rpcAPIs       []rpc.API   // List of APIs currently provided by the node
	inprocHandler *rpc.Server // In-process RPC request handler to process the API requests

	ipcEndpoint string       // IPC endpoint to listen at (empty = IPC disabled)
	ipcListener net.Listener // IPC RPC listener socket to serve API requests
	ipcHandler  *rpc.Server  // IPC RPC request handler to process the API requests

	httpEndpoint  string       // HTTP endpoint (interface + port) to listen at (empty = HTTP disabled)
	httpWhitelist []string     // HTTP RPC modules to allow through this endpoint
	httpListener  net.Listener // HTTP RPC listener socket to server API requests
	httpHandler   *rpc.Server  // HTTP RPC request handler to process the API requests

	wsEndpoint string       // Websocket endpoint (interface + port) to listen at (empty = websocket disabled)
	wsListener net.Listener // Websocket RPC listener socket to server API requests
	wsHandler  *rpc.Server  // Websocket RPC request handler to process the API requests

	stop chan struct{} // Channel to wait for termination notifications
	lock sync.RWMutex

	log log.Logger
}

// New creates a new P2P node, ready for protocol registration.
func New(conf *Config) (*Node, error) {
	// Copy config and resolve the datadir so future changes to the current
	// working directory don't affect the node.
	confCopy := *conf
	conf = &confCopy
	if conf.DataDir != "" {
		absdatadir, err := filepath.Abs(conf.DataDir)
		if err != nil {
			return nil, err
		}
		conf.DataDir = absdatadir
	}
	// Ensure that the instance name doesn't cause weird conflicts with
	// other files in the data directory.
	if strings.ContainsAny(conf.Name, `/\`) {
		return nil, errors.New(`Config.Name must not contain '/' or '\'`)
	}
	if conf.Name == datadirDefaultKeyStore {
		return nil, errors.New(`Config.Name cannot be "` + datadirDefaultKeyStore + `"`)
	}
	if strings.HasSuffix(conf.Name, ".ipc") {
		return nil, errors.New(`Config.Name cannot end in ".ipc"`)
	}
	// Ensure that the AccountManager method works before the node has started.
	// We rely on this in cmd/geth.
	am, ephemeralKeystore, err := makeAccountManager(conf)
	if err != nil {
		return nil, err
	}
	if conf.Logger == nil {
		conf.Logger = log.New()
	}
	// Note: any interaction with Config that would create/touch files
	// in the data directory or instance directory is delayed until Start.
	return &Node{
		accman:            am,
		ephemeralKeystore: ephemeralKeystore,
		config:            conf,
		serviceFuncs:      []ServiceConstructor{},
		ipcEndpoint:       conf.IPCEndpoint(),
		httpEndpoint:      conf.HTTPEndpoint(),
		wsEndpoint:        conf.WSEndpoint(),
		eventmux:          new(event.TypeMux),
		log:               conf.Logger,
	}, nil
}

// Register injects a new service into the node's stack. The service created by
// the passed constructor must be unique in its type with regard to sibling ones.
func (n *Node) Register(constructor ServiceConstructor) error {
	n.lock.Lock()
	defer n.lock.Unlock()

	if n.server != nil {
		return ErrNodeRunning
	}
	n.serviceFuncs = append(n.serviceFuncs, constructor)
	return nil
}

// Start create a live P2P node and starts running it.
func (n *Node) Start() error {
	n.lock.Lock()
	defer n.lock.Unlock()

	// Short circuit if the node's already running
	if n.server != nil {
		return ErrNodeRunning
	}
	if err := n.openDataDir(); err != nil {
		return err
	}

	// Initialize the p2p server. This creates the node key and
	// discovery databases.
	n.serverConfig = n.config.P2P
	n.serverConfig.PrivateKey = n.config.NodeKey()
	n.serverConfig.Name = n.config.NodeName()
	n.serverConfig.Logger = n.log
	if n.serverConfig.StaticNodes == nil {
		n.serverConfig.StaticNodes = n.config.StaticNodes()
	}
	if n.serverConfig.TrustedNodes == nil {
		n.serverConfig.TrustedNodes = n.config.TrustedNodes()
	}
	if n.serverConfig.NodeDatabase == "" {
		n.serverConfig.NodeDatabase = n.config.NodeDB()
	}
	running := &p2p.Server{Config: n.serverConfig}
	n.log.Info("Starting peer-to-peer node", "instance", n.serverConfig.Name)

	// Otherwise copy and specialize the P2P configuration
	services := make(map[reflect.Type]Service)
	for _, constructor := range n.serviceFuncs {
		// Create a new context for the particular service
		ctx := &ServiceContext{
			config:         n.config,
			services:       make(map[reflect.Type]Service),
			EventMux:       n.eventmux,
			AccountManager: n.accman,
		}
		for kind, s := range services { // copy needed for threaded access
			ctx.services[kind] = s
		}
		// Construct and save the service
		service, err := constructor(ctx)
		if err != nil {
			return err
		}
		kind := reflect.TypeOf(service)
		if _, exists := services[kind]; exists {
			return &DuplicateServiceError{Kind: kind}
		}
		services[kind] = service
	}
	// Gather the protocols and start the freshly assembled P2P server
	for _, service := range services {
		running.Protocols = append(running.Protocols, service.Protocols()...)
	}
	if err := running.Start(); err != nil {
		return convertFileLockError(err)
	}
	// Start each of the services
	started := []reflect.Type{}
	for kind, service := range services {
		// Start the next service, stopping all previous upon failure
		if err := service.Start(running); err != nil {
			for _, kind := range started {
				services[kind].Stop()
			}
			running.Stop()

			return err
		}
		// Mark the service started for potential cleanup
		started = append(started, kind)
	}
	// Lastly start the configured RPC interfaces
	if err := n.startRPC(services); err != nil {
		for _, service := range services {
			service.Stop()
		}
		running.Stop()
		return err
	}
	// Finish initializing the startup
	n.services = services
	n.server = running
	n.stop = make(chan struct{})

	return nil
}

func (n *Node) openDataDir() error {
	if n.config.DataDir == "" {
		return nil // ephemeral
	}

	instdir := filepath.Join(n.config.DataDir, n.config.name())
	if err := os.MkdirAll(instdir, 0700); err != nil {
		return err
	}
	// Lock the instance directory to prevent concurrent use by another instance as well as
	// accidental use of the instance directory as a database.
	release, _, err := flock.New(filepath.Join(instdir, "LOCK"))
	if err != nil {
		return convertFileLockError(err)
	}
	n.instanceDirLock = release
	return nil
}

// startRPC is a helper method to start all the various RPC endpoint during node
// startup. It's not meant to be called at any time afterwards as it makes certain
// assumptions about the state of the node.
func (n *Node) startRPC(services map[reflect.Type]Service) error {
	// Gather all the possible APIs to surface
	apis := n.apis()
	for _, service := range services {
		apis = append(apis, service.APIs()...)
	}
	// Start the various API endpoints, terminating all in case of errors
	if err := n.startInProc(apis); err != nil {
		return err
	}
	if err := n.startIPC(apis); err != nil {
		n.stopInProc()
		return err
	}
	if err := n.startHTTP(n.httpEndpoint, apis, n.config.HTTPModules, n.config.HTTPCors, n.config.HTTPVirtualHosts); err != nil {
		n.stopIPC()
		n.stopInProc()
		return err
	}
	if err := n.startWS(n.wsEndpoint, apis, n.config.WSModules, n.config.WSOrigins, n.config.WSExposeAll); err != nil {
		n.stopHTTP()
		n.stopIPC()
		n.stopInProc()
		return err
	}
	// All API endpoints started successfully
	n.rpcAPIs = apis
	return nil
}

// startInProc initializes an in-process RPC endpoint.
func (n *Node) startInProc(apis []rpc.API) error {
	// Register all the APIs exposed by the services
	handler := rpc.NewServer()
	for _, api := range apis {
		if err := handler.RegisterName(api.Namespace, api.Service); err != nil {
			return err
		}
		n.log.Debug("InProc registered", "service", fmt.Sprintf("%T", api.Service), "namespace", api.Namespace)
	}
	n.inprocHandler = handler
	return nil
}

// stopInProc terminates the in-process RPC endpoint.
func (n *Node) stopInProc() {
	if n.inprocHandler != nil {
		n.inprocHandler.Stop()
		n.inprocHandler = nil
	}
}

// startIPC initializes and starts the IPC RPC endpoint.
func (n *Node) startIPC(apis []rpc.API) error {
	if n.ipcEndpoint == "" {
		return nil // IPC disabled.
	}
<<<<<<< HEAD
	listener, handler, err := rpc.StartIPCEndpoint(n.ipcEndpoint, apis)
	if err != nil {
=======
	// Register all the APIs exposed by the services
	handler := rpc.NewServer()
	for _, api := range apis {
		if err := handler.RegisterName(api.Namespace, api.Service); err != nil {
			return err
		}
		n.log.Debug("IPC registered", "service", fmt.Sprintf("%T", api.Service), "namespace", api.Namespace)
	}
	// All APIs registered, start the IPC listener
	var (
		listener net.Listener
		err      error
	)
	if listener, err = rpc.CreateIPCListener(n.ipcEndpoint); err != nil {
>>>>>>> 47f36628
		return err
	}
	n.ipcListener = listener
	n.ipcHandler = handler
	n.log.Info("IPC endpoint opened", "url", n.ipcEndpoint)
	return nil
}

// stopIPC terminates the IPC RPC endpoint.
func (n *Node) stopIPC() {
	if n.ipcListener != nil {
		n.ipcListener.Close()
		n.ipcListener = nil

		n.log.Info("IPC endpoint closed", "endpoint", n.ipcEndpoint)
	}
	if n.ipcHandler != nil {
		n.ipcHandler.Stop()
		n.ipcHandler = nil
	}
}

// startHTTP initializes and starts the HTTP RPC endpoint.
func (n *Node) startHTTP(endpoint string, apis []rpc.API, modules []string, cors []string, vhosts []string) error {
	// Short circuit if the HTTP endpoint isn't being exposed
	if endpoint == "" {
		return nil
	}
<<<<<<< HEAD
	listener, handler, err := rpc.StartHTTPEndpoint(endpoint, apis, modules, cors, vhosts)
	if err != nil {
=======
	// Generate the whitelist based on the allowed modules
	whitelist := make(map[string]bool)
	for _, module := range modules {
		whitelist[module] = true
	}
	// Register all the APIs exposed by the services
	handler := rpc.NewServer()
	for _, api := range apis {
		if whitelist[api.Namespace] || (len(whitelist) == 0 && api.Public) {
			if err := handler.RegisterName(api.Namespace, api.Service); err != nil {
				return err
			}
			n.log.Debug("HTTP registered", "service", fmt.Sprintf("%T", api.Service), "namespace", api.Namespace)
		}
	}
	// All APIs registered, start the HTTP listener
	var (
		listener net.Listener
		err      error
	)
	if listener, err = net.Listen("tcp", endpoint); err != nil {
>>>>>>> 47f36628
		return err
	}
	n.log.Info("HTTP endpoint opened", "url", fmt.Sprintf("http://%s", endpoint), "cors", strings.Join(cors, ","), "vhosts", strings.Join(vhosts, ","))
	// All listeners booted successfully
	n.httpEndpoint = endpoint
	n.httpListener = listener
	n.httpHandler = handler

	return nil
}

// stopHTTP terminates the HTTP RPC endpoint.
func (n *Node) stopHTTP() {
	if n.httpListener != nil {
		n.httpListener.Close()
		n.httpListener = nil

		n.log.Info("HTTP endpoint closed", "url", fmt.Sprintf("http://%s", n.httpEndpoint))
	}
	if n.httpHandler != nil {
		n.httpHandler.Stop()
		n.httpHandler = nil
	}
}

// startWS initializes and starts the websocket RPC endpoint.
func (n *Node) startWS(endpoint string, apis []rpc.API, modules []string, wsOrigins []string, exposeAll bool) error {
	// Short circuit if the WS endpoint isn't being exposed
	if endpoint == "" {
		return nil
	}
<<<<<<< HEAD
	listener, handler, err := rpc.StartWSEndpoint(endpoint, apis, modules, wsOrigins, exposeAll)
	if err != nil {
=======
	// Generate the whitelist based on the allowed modules
	whitelist := make(map[string]bool)
	for _, module := range modules {
		whitelist[module] = true
	}
	// Register all the APIs exposed by the services
	handler := rpc.NewServer()
	for _, api := range apis {
		if exposeAll || whitelist[api.Namespace] || (len(whitelist) == 0 && api.Public) {
			if err := handler.RegisterName(api.Namespace, api.Service); err != nil {
				return err
			}
			n.log.Debug("WebSocket registered", "service", fmt.Sprintf("%T", api.Service), "namespace", api.Namespace)
		}
	}
	// All APIs registered, start the HTTP listener
	var (
		listener net.Listener
		err      error
	)
	if listener, err = net.Listen("tcp", endpoint); err != nil {
>>>>>>> 47f36628
		return err
	}
	n.log.Info("WebSocket endpoint opened", "url", fmt.Sprintf("ws://%s", listener.Addr()))
	// All listeners booted successfully
	n.wsEndpoint = endpoint
	n.wsListener = listener
	n.wsHandler = handler

	return nil
}

// stopWS terminates the websocket RPC endpoint.
func (n *Node) stopWS() {
	if n.wsListener != nil {
		n.wsListener.Close()
		n.wsListener = nil

		n.log.Info("WebSocket endpoint closed", "url", fmt.Sprintf("ws://%s", n.wsEndpoint))
	}
	if n.wsHandler != nil {
		n.wsHandler.Stop()
		n.wsHandler = nil
	}
}

// Stop terminates a running node along with all it's services. In the node was
// not started, an error is returned.
func (n *Node) Stop() error {
	n.lock.Lock()
	defer n.lock.Unlock()

	// Short circuit if the node's not running
	if n.server == nil {
		return ErrNodeStopped
	}

	// Terminate the API, services and the p2p server.
	n.stopWS()
	n.stopHTTP()
	n.stopIPC()
	n.rpcAPIs = nil
	failure := &StopError{
		Services: make(map[reflect.Type]error),
	}
	for kind, service := range n.services {
		if err := service.Stop(); err != nil {
			failure.Services[kind] = err
		}
	}
	n.server.Stop()
	n.services = nil
	n.server = nil

	// Release instance directory lock.
	if n.instanceDirLock != nil {
		if err := n.instanceDirLock.Release(); err != nil {
			n.log.Error("Can't release datadir lock", "err", err)
		}
		n.instanceDirLock = nil
	}

	// unblock n.Wait
	close(n.stop)

	// Remove the keystore if it was created ephemerally.
	var keystoreErr error
	if n.ephemeralKeystore != "" {
		keystoreErr = os.RemoveAll(n.ephemeralKeystore)
	}

	if len(failure.Services) > 0 {
		return failure
	}
	if keystoreErr != nil {
		return keystoreErr
	}
	return nil
}

// Wait blocks the thread until the node is stopped. If the node is not running
// at the time of invocation, the method immediately returns.
func (n *Node) Wait() {
	n.lock.RLock()
	if n.server == nil {
		n.lock.RUnlock()
		return
	}
	stop := n.stop
	n.lock.RUnlock()

	<-stop
}

// Restart terminates a running node and boots up a new one in its place. If the
// node isn't running, an error is returned.
func (n *Node) Restart() error {
	if err := n.Stop(); err != nil {
		return err
	}
	if err := n.Start(); err != nil {
		return err
	}
	return nil
}

// Attach creates an RPC client attached to an in-process API handler.
func (n *Node) Attach() (*rpc.Client, error) {
	n.lock.RLock()
	defer n.lock.RUnlock()

	if n.server == nil {
		return nil, ErrNodeStopped
	}
	return rpc.DialInProc(n.inprocHandler), nil
}

// RPCHandler returns the in-process RPC request handler.
func (n *Node) RPCHandler() (*rpc.Server, error) {
	n.lock.RLock()
	defer n.lock.RUnlock()

	if n.inprocHandler == nil {
		return nil, ErrNodeStopped
	}
	return n.inprocHandler, nil
}

// Server retrieves the currently running P2P network layer. This method is meant
// only to inspect fields of the currently running server, life cycle management
// should be left to this Node entity.
func (n *Node) Server() *p2p.Server {
	n.lock.RLock()
	defer n.lock.RUnlock()

	return n.server
}

// Service retrieves a currently running service registered of a specific type.
func (n *Node) Service(service interface{}) error {
	n.lock.RLock()
	defer n.lock.RUnlock()

	// Short circuit if the node's not running
	if n.server == nil {
		return ErrNodeStopped
	}
	// Otherwise try to find the service to return
	element := reflect.ValueOf(service).Elem()
	if running, ok := n.services[element.Type()]; ok {
		element.Set(reflect.ValueOf(running))
		return nil
	}
	return ErrServiceUnknown
}

// DataDir retrieves the current datadir used by the protocol stack.
// Deprecated: No files should be stored in this directory, use InstanceDir instead.
func (n *Node) DataDir() string {
	return n.config.DataDir
}

// InstanceDir retrieves the instance directory used by the protocol stack.
func (n *Node) InstanceDir() string {
	return n.config.instanceDir()
}

// AccountManager retrieves the account manager used by the protocol stack.
func (n *Node) AccountManager() *accounts.Manager {
	return n.accman
}

// IPCEndpoint retrieves the current IPC endpoint used by the protocol stack.
func (n *Node) IPCEndpoint() string {
	return n.ipcEndpoint
}

// HTTPEndpoint retrieves the current HTTP endpoint used by the protocol stack.
func (n *Node) HTTPEndpoint() string {
	return n.httpEndpoint
}

// WSEndpoint retrieves the current WS endpoint used by the protocol stack.
func (n *Node) WSEndpoint() string {
	return n.wsEndpoint
}

// EventMux retrieves the event multiplexer used by all the network services in
// the current protocol stack.
func (n *Node) EventMux() *event.TypeMux {
	return n.eventmux
}

// OpenDatabase opens an existing database with the given name (or creates one if no
// previous can be found) from within the node's instance directory. If the node is
// ephemeral, a memory database is returned.
func (n *Node) OpenDatabase(name string, cache, handles int) (ethdb.Database, error) {
	if n.config.DataDir == "" {
		return ethdb.NewMemDatabase()
	}
	return ethdb.NewLDBDatabase(n.config.resolvePath(name), cache, handles)
}

// ResolvePath returns the absolute path of a resource in the instance directory.
func (n *Node) ResolvePath(x string) string {
	return n.config.resolvePath(x)
}

// apis returns the collection of RPC descriptors this node offers.
func (n *Node) apis() []rpc.API {
	return []rpc.API{
		{
			Namespace: "admin",
			Version:   "1.0",
			Service:   NewPrivateAdminAPI(n),
		}, {
			Namespace: "admin",
			Version:   "1.0",
			Service:   NewPublicAdminAPI(n),
			Public:    true,
		}, {
			Namespace: "debug",
			Version:   "1.0",
			Service:   debug.Handler,
		}, {
			Namespace: "debug",
			Version:   "1.0",
			Service:   NewPublicDebugAPI(n),
			Public:    true,
		}, {
			Namespace: "web3",
			Version:   "1.0",
			Service:   NewPublicWeb3API(n),
			Public:    true,
		},
	}
}<|MERGE_RESOLUTION|>--- conflicted
+++ resolved
@@ -306,25 +306,8 @@
 	if n.ipcEndpoint == "" {
 		return nil // IPC disabled.
 	}
-<<<<<<< HEAD
 	listener, handler, err := rpc.StartIPCEndpoint(n.ipcEndpoint, apis)
 	if err != nil {
-=======
-	// Register all the APIs exposed by the services
-	handler := rpc.NewServer()
-	for _, api := range apis {
-		if err := handler.RegisterName(api.Namespace, api.Service); err != nil {
-			return err
-		}
-		n.log.Debug("IPC registered", "service", fmt.Sprintf("%T", api.Service), "namespace", api.Namespace)
-	}
-	// All APIs registered, start the IPC listener
-	var (
-		listener net.Listener
-		err      error
-	)
-	if listener, err = rpc.CreateIPCListener(n.ipcEndpoint); err != nil {
->>>>>>> 47f36628
 		return err
 	}
 	n.ipcListener = listener
@@ -353,32 +336,8 @@
 	if endpoint == "" {
 		return nil
 	}
-<<<<<<< HEAD
 	listener, handler, err := rpc.StartHTTPEndpoint(endpoint, apis, modules, cors, vhosts)
 	if err != nil {
-=======
-	// Generate the whitelist based on the allowed modules
-	whitelist := make(map[string]bool)
-	for _, module := range modules {
-		whitelist[module] = true
-	}
-	// Register all the APIs exposed by the services
-	handler := rpc.NewServer()
-	for _, api := range apis {
-		if whitelist[api.Namespace] || (len(whitelist) == 0 && api.Public) {
-			if err := handler.RegisterName(api.Namespace, api.Service); err != nil {
-				return err
-			}
-			n.log.Debug("HTTP registered", "service", fmt.Sprintf("%T", api.Service), "namespace", api.Namespace)
-		}
-	}
-	// All APIs registered, start the HTTP listener
-	var (
-		listener net.Listener
-		err      error
-	)
-	if listener, err = net.Listen("tcp", endpoint); err != nil {
->>>>>>> 47f36628
 		return err
 	}
 	n.log.Info("HTTP endpoint opened", "url", fmt.Sprintf("http://%s", endpoint), "cors", strings.Join(cors, ","), "vhosts", strings.Join(vhosts, ","))
@@ -410,32 +369,8 @@
 	if endpoint == "" {
 		return nil
 	}
-<<<<<<< HEAD
 	listener, handler, err := rpc.StartWSEndpoint(endpoint, apis, modules, wsOrigins, exposeAll)
 	if err != nil {
-=======
-	// Generate the whitelist based on the allowed modules
-	whitelist := make(map[string]bool)
-	for _, module := range modules {
-		whitelist[module] = true
-	}
-	// Register all the APIs exposed by the services
-	handler := rpc.NewServer()
-	for _, api := range apis {
-		if exposeAll || whitelist[api.Namespace] || (len(whitelist) == 0 && api.Public) {
-			if err := handler.RegisterName(api.Namespace, api.Service); err != nil {
-				return err
-			}
-			n.log.Debug("WebSocket registered", "service", fmt.Sprintf("%T", api.Service), "namespace", api.Namespace)
-		}
-	}
-	// All APIs registered, start the HTTP listener
-	var (
-		listener net.Listener
-		err      error
-	)
-	if listener, err = net.Listen("tcp", endpoint); err != nil {
->>>>>>> 47f36628
 		return err
 	}
 	n.log.Info("WebSocket endpoint opened", "url", fmt.Sprintf("ws://%s", listener.Addr()))
