/*
	This file is part of go-ethereum

	go-ethereum is free software: you can redistribute it and/or modify
	it under the terms of the GNU General Public License as published by
	the Free Software Foundation, either version 3 of the License, or
	(at your option) any later version.

	go-ethereum is distributed in the hope that it will be useful,
	but WITHOUT ANY WARRANTY; without even the implied warranty of
	MERCHANTABILITY or FITNESS FOR A PARTICULAR PURPOSE.  See the
	GNU General Public License for more details.

	You should have received a copy of the GNU General Public License
	along with go-ethereum.  If not, see <http://www.gnu.org/licenses/>.
*/
/**
 * @authors
 * 	Jeffrey Wilcke <i@jev.io>
 */
package main

import (
	"crypto/ecdsa"
	"flag"
	"fmt"
	"log"
	"os"
	"path"
	"runtime"

	"github.com/ethereum/go-ethereum/crypto"
	"github.com/ethereum/go-ethereum/ethutil"
	"github.com/ethereum/go-ethereum/logger"
	"github.com/ethereum/go-ethereum/p2p/nat"
	"github.com/ethereum/go-ethereum/vm"
)

var (
<<<<<<< HEAD
	Identifier      string
	KeyRing         string
	DiffTool        bool
	DiffType        string
	KeyStore        string
	StartRpc        bool
	StartWebSockets bool
	RpcPort         int
	WsPort          int
	OutboundPort    string
	ShowGenesis     bool
	AddPeer         string
	MaxPeer         int
	GenAddr         bool
	BootNodes       string
	NodeKey         *ecdsa.PrivateKey
	NAT             nat.Interface
	SecretFile      string
	ExportDir       string
	NonInteractive  bool
	Datadir         string
	LogFile         string
	ConfigFile      string
	DebugFile       string
	LogLevel        int
	LogFormat       string
	Dump            bool
	DumpHash        string
	DumpNumber      int
	VmType          int
	ImportChain     string
	SHH             bool
	Dial            bool
	PrintVersion    bool
	Peers           string
	Pull            string
=======
	Identifier       string
	KeyRing          string
	DiffTool         bool
	DiffType         string
	KeyStore         string
	StartRpc         bool
	StartWebSockets  bool
	RpcListenAddress string
	RpcPort          int
	OutboundPort     string
	ShowGenesis      bool
	AddPeer          string
	MaxPeer          int
	GenAddr          bool
	BootNodes        string
	NodeKey          *ecdsa.PrivateKey
	NAT              nat.Interface
	SecretFile       string
	ExportDir        string
	NonInteractive   bool
	Datadir          string
	LogFile          string
	ConfigFile       string
	DebugFile        string
	LogLevel         int
	LogFormat        string
	Dump             bool
	DumpHash         string
	DumpNumber       int
	VmType           int
	ImportChain      string
	SHH              bool
	Dial             bool
	PrintVersion     bool
	MinerThreads     int
>>>>>>> 94e543bc
)

// flags specific to cli client
var (
	StartMining    bool
	StartJsConsole bool
	InputFile      string
)

var defaultConfigFile = path.Join(ethutil.DefaultDataDir(), "conf.ini")

func Init() {
	// TODO: move common flag processing to cmd/util
	flag.Usage = func() {
		fmt.Fprintf(os.Stderr, "%s [options] [filename]:\noptions precedence: default < config file < environment variables < command line\n", os.Args[0])
		flag.PrintDefaults()
	}

	flag.IntVar(&VmType, "vm", 0, "Virtual Machine type: 0-1: standard, debug")
	flag.StringVar(&Identifier, "id", "", "Custom client identifier")
	flag.StringVar(&KeyRing, "keyring", "", "identifier for keyring to use")
	flag.StringVar(&KeyStore, "keystore", "db", "system to store keyrings: db|file")

	flag.StringVar(&RpcListenAddress, "rpcaddr", "127.0.0.1", "address for json-rpc server to listen on")
	flag.IntVar(&RpcPort, "rpcport", 8545, "port to start json-rpc server on")
	flag.BoolVar(&StartRpc, "rpc", false, "start rpc server")
	flag.BoolVar(&NonInteractive, "y", false, "non-interactive mode (say yes to confirmations)")
	flag.BoolVar(&GenAddr, "genaddr", false, "create a new priv/pub key")
	flag.StringVar(&Peers, "peers", "", "imports the file given (hex or mnemonic formats)")
	flag.StringVar(&Pull, "pull", "", "swarm pull key")
	flag.StringVar(&SecretFile, "import", "", "imports the file given (hex or mnemonic formats)")
	flag.StringVar(&ExportDir, "export", "", "exports the session keyring to files in the directory given")
	flag.StringVar(&LogFile, "logfile", "", "log file (defaults to standard output)")
	flag.StringVar(&Datadir, "datadir", ethutil.DefaultDataDir(), "specifies the datadir to use")
	flag.StringVar(&ConfigFile, "conf", defaultConfigFile, "config file")
	flag.StringVar(&DebugFile, "debug", "", "debug file (no debugging if not set)")
	flag.IntVar(&LogLevel, "loglevel", int(logger.InfoLevel), "loglevel: 0-5 (= silent,error,warn,info,debug,debug detail)")
	flag.StringVar(&LogFormat, "logformat", "std", "logformat: std,raw")
	flag.BoolVar(&DiffTool, "difftool", false, "creates output for diff'ing. Sets LogLevel=0")
	flag.StringVar(&DiffType, "diff", "all", "sets the level of diff output [vm, all]. Has no effect if difftool=false")
	flag.BoolVar(&ShowGenesis, "genesis", false, "Dump the genesis block")
	flag.StringVar(&ImportChain, "chain", "", "Imports given chain")

	flag.BoolVar(&Dump, "dump", false, "output the ethereum state in JSON format. Sub args [number, hash]")
	flag.StringVar(&DumpHash, "hash", "", "specify arg in hex")
	flag.IntVar(&DumpNumber, "number", -1, "specify arg in number")

	flag.BoolVar(&StartMining, "mine", false, "start mining")
	flag.BoolVar(&StartJsConsole, "js", false, "launches javascript console")
	flag.BoolVar(&PrintVersion, "version", false, "prints version number")
	flag.IntVar(&MinerThreads, "minerthreads", runtime.NumCPU(), "number of miner threads")

	// Network stuff
	var (
		nodeKeyFile = flag.String("nodekey", "", "network private key file")
		nodeKeyHex  = flag.String("nodekeyhex", "", "network private key (for testing)")
		natstr      = flag.String("nat", "any", "port mapping mechanism (any|none|upnp|pmp|extip:<IP>)")
	)
	flag.BoolVar(&Dial, "dial", true, "dial out connections (default on)")
	//flag.BoolVar(&SHH, "shh", true, "run whisper protocol (default on)")
	flag.StringVar(&OutboundPort, "port", "30303", "listening port")

	flag.StringVar(&BootNodes, "bootnodes", "", "space-separated node URLs for discovery bootstrap")
	flag.IntVar(&MaxPeer, "maxpeer", 30, "maximum desired peers")

	flag.Parse()

	// When the javascript console is started log to a file instead
	// of stdout
	if StartJsConsole {
		LogFile = path.Join(Datadir, "ethereum.log")
	}

	var err error
	if NAT, err = nat.Parse(*natstr); err != nil {
		log.Fatalf("-nat: %v", err)
	}
	switch {
	case *nodeKeyFile != "" && *nodeKeyHex != "":
		log.Fatal("Options -nodekey and -nodekeyhex are mutually exclusive")
	case *nodeKeyFile != "":
		if NodeKey, err = crypto.LoadECDSA(*nodeKeyFile); err != nil {
			log.Fatalf("-nodekey: %v", err)
		}
	case *nodeKeyHex != "":
		if NodeKey, err = crypto.HexToECDSA(*nodeKeyHex); err != nil {
			log.Fatalf("-nodekeyhex: %v", err)
		}
	}

	if VmType >= int(vm.MaxVmTy) {
		log.Fatal("Invalid VM type ", VmType)
	}

	InputFile = flag.Arg(0)
}<|MERGE_RESOLUTION|>--- conflicted
+++ resolved
@@ -37,44 +37,6 @@
 )
 
 var (
-<<<<<<< HEAD
-	Identifier      string
-	KeyRing         string
-	DiffTool        bool
-	DiffType        string
-	KeyStore        string
-	StartRpc        bool
-	StartWebSockets bool
-	RpcPort         int
-	WsPort          int
-	OutboundPort    string
-	ShowGenesis     bool
-	AddPeer         string
-	MaxPeer         int
-	GenAddr         bool
-	BootNodes       string
-	NodeKey         *ecdsa.PrivateKey
-	NAT             nat.Interface
-	SecretFile      string
-	ExportDir       string
-	NonInteractive  bool
-	Datadir         string
-	LogFile         string
-	ConfigFile      string
-	DebugFile       string
-	LogLevel        int
-	LogFormat       string
-	Dump            bool
-	DumpHash        string
-	DumpNumber      int
-	VmType          int
-	ImportChain     string
-	SHH             bool
-	Dial            bool
-	PrintVersion    bool
-	Peers           string
-	Pull            string
-=======
 	Identifier       string
 	KeyRing          string
 	DiffTool         bool
@@ -110,7 +72,6 @@
 	Dial             bool
 	PrintVersion     bool
 	MinerThreads     int
->>>>>>> 94e543bc
 )
 
 // flags specific to cli client
@@ -139,8 +100,6 @@
 	flag.BoolVar(&StartRpc, "rpc", false, "start rpc server")
 	flag.BoolVar(&NonInteractive, "y", false, "non-interactive mode (say yes to confirmations)")
 	flag.BoolVar(&GenAddr, "genaddr", false, "create a new priv/pub key")
-	flag.StringVar(&Peers, "peers", "", "imports the file given (hex or mnemonic formats)")
-	flag.StringVar(&Pull, "pull", "", "swarm pull key")
 	flag.StringVar(&SecretFile, "import", "", "imports the file given (hex or mnemonic formats)")
 	flag.StringVar(&ExportDir, "export", "", "exports the session keyring to files in the directory given")
 	flag.StringVar(&LogFile, "logfile", "", "log file (defaults to standard output)")
