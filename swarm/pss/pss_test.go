package pss

import (
	"bytes"
	"context"
	"crypto/ecdsa"
	"encoding/binary"
	"encoding/hex"
	"encoding/json"
	"flag"
	"fmt"
	"io/ioutil"
	"math/rand"
	"os"
	"runtime"
	"strconv"
	"strings"
	"sync"
	"testing"
	"time"

	"github.com/ethereum/go-ethereum/common"
	"github.com/ethereum/go-ethereum/common/hexutil"
	"github.com/ethereum/go-ethereum/crypto"
	"github.com/ethereum/go-ethereum/log"
	"github.com/ethereum/go-ethereum/node"
	"github.com/ethereum/go-ethereum/p2p"
	"github.com/ethereum/go-ethereum/p2p/discover"
	"github.com/ethereum/go-ethereum/p2p/protocols"
	"github.com/ethereum/go-ethereum/p2p/simulations"
	"github.com/ethereum/go-ethereum/p2p/simulations/adapters"
	"github.com/ethereum/go-ethereum/rpc"
	"github.com/ethereum/go-ethereum/swarm/network"
	"github.com/ethereum/go-ethereum/swarm/state"
	whisper "github.com/ethereum/go-ethereum/whisper/whisperv5"
)

var (
	initOnce       = sync.Once{}
	debugdebugflag = flag.Bool("vv", false, "veryverbose")
	debugflag      = flag.Bool("v", false, "verbose")
	w              *whisper.Whisper
	wapi           *whisper.PublicWhisperAPI
	psslogmain     log.Logger
	pssprotocols   map[string]*protoCtrl
	useHandshake   bool
)

func init() {
	flag.Parse()
	rand.Seed(time.Now().Unix())

	adapters.RegisterServices(newServices(false))
	initTest()
}

func initTest() {
	initOnce.Do(
		func() {
			loglevel := log.LvlInfo
			if *debugflag {
				loglevel = log.LvlDebug
			} else if *debugdebugflag {
				loglevel = log.LvlTrace
			}

			psslogmain = log.New("psslog", "*")
			hs := log.StreamHandler(os.Stderr, log.TerminalFormat(true))
			hf := log.LvlFilterHandler(loglevel, hs)
			h := log.CallerFileHandler(hf)
			log.Root().SetHandler(h)

			w = whisper.New(&whisper.DefaultConfig)
			wapi = whisper.NewPublicWhisperAPI(w)

			pssprotocols = make(map[string]*protoCtrl)
		},
	)
}

// test that topic conversion functions give predictable results
func TestTopic(t *testing.T) {

	api := &API{}

	topicstr := strings.Join([]string{PingProtocol.Name, strconv.Itoa(int(PingProtocol.Version))}, ":")

	// bytestotopic is the authoritative topic conversion source
	topicobj := BytesToTopic([]byte(topicstr))

	// string to topic and bytes to topic must match
	topicapiobj, _ := api.StringToTopic(topicstr)
	if topicobj != topicapiobj {
		t.Fatalf("bytes and string topic conversion mismatch; %s != %s", topicobj, topicapiobj)
	}

	// string representation of topichex
	topichex := topicobj.String()

	// protocoltopic wrapper on pingtopic should be same as topicstring
	// check that it matches
	pingtopichex := PingTopic.String()
	if topichex != pingtopichex {
		t.Fatalf("protocol topic conversion mismatch; %s != %s", topichex, pingtopichex)
	}

	// json marshal of topic
	topicjsonout, err := topicobj.MarshalJSON()
	if err != nil {
		t.Fatal(err)
	}
	if string(topicjsonout)[1:len(topicjsonout)-1] != topichex {
		t.Fatalf("topic json marshal mismatch; %s != \"%s\"", topicjsonout, topichex)
	}

	// json unmarshal of topic
	var topicjsonin Topic
	topicjsonin.UnmarshalJSON(topicjsonout)
	if topicjsonin != topicobj {
		t.Fatalf("topic json unmarshal mismatch: %x != %x", topicjsonin, topicobj)
	}
}

// test if we can insert into cache, match items with cache and cache expiry
func TestCache(t *testing.T) {
	var err error
	to, _ := hex.DecodeString("08090a0b0c0d0e0f1011121314150001020304050607161718191a1b1c1d1e1f")
	ctx, cancel := context.WithTimeout(context.Background(), time.Second)
	defer cancel()
	keys, err := wapi.NewKeyPair(ctx)
	privkey, err := w.GetPrivateKey(keys)
	if err != nil {
		t.Fatal(err)
	}
	ps := newTestPss(privkey, nil, nil)
	pp := NewPssParams().WithPrivateKey(privkey)
	data := []byte("foo")
	datatwo := []byte("bar")
	datathree := []byte("baz")
	wparams := &whisper.MessageParams{
		TTL:      defaultWhisperTTL,
		Src:      privkey,
		Dst:      &privkey.PublicKey,
		Topic:    whisper.TopicType(PingTopic),
		WorkTime: defaultWhisperWorkTime,
		PoW:      defaultWhisperPoW,
		Payload:  data,
	}
	woutmsg, err := whisper.NewSentMessage(wparams)
	env, err := woutmsg.Wrap(wparams)
	msg := &PssMsg{
		Payload: env,
		To:      to,
	}
	wparams.Payload = datatwo
	woutmsg, err = whisper.NewSentMessage(wparams)
	envtwo, err := woutmsg.Wrap(wparams)
	msgtwo := &PssMsg{
		Payload: envtwo,
		To:      to,
	}
	wparams.Payload = datathree
	woutmsg, err = whisper.NewSentMessage(wparams)
	envthree, err := woutmsg.Wrap(wparams)
	msgthree := &PssMsg{
		Payload: envthree,
		To:      to,
	}

	digest := ps.digest(msg)
	if err != nil {
		t.Fatalf("could not store cache msgone: %v", err)
	}
	digesttwo := ps.digest(msgtwo)
	if err != nil {
		t.Fatalf("could not store cache msgtwo: %v", err)
	}
	digestthree := ps.digest(msgthree)
	if err != nil {
		t.Fatalf("could not store cache msgthree: %v", err)
	}

	if digest == digesttwo {
		t.Fatalf("different msgs return same hash: %d", digesttwo)
	}

	// check the cache
	err = ps.addFwdCache(msg)
	if err != nil {
		t.Fatalf("write to pss expire cache failed: %v", err)
	}

	if !ps.checkFwdCache(msg) {
		t.Fatalf("message %v should have EXPIRE record in cache but checkCache returned false", msg)
	}

	if ps.checkFwdCache(msgtwo) {
		t.Fatalf("message %v should NOT have EXPIRE record in cache but checkCache returned true", msgtwo)
	}

	time.Sleep(pp.CacheTTL + 1*time.Second)
	err = ps.addFwdCache(msgthree)
	if err != nil {
		t.Fatalf("write to pss expire cache failed: %v", err)
	}

	if ps.checkFwdCache(msg) {
		t.Fatalf("message %v should have expired from cache but checkCache returned true", msg)
	}

	if _, ok := ps.fwdCache[digestthree]; !ok {
		t.Fatalf("unexpired message should be in the cache: %v", digestthree)
	}

	if _, ok := ps.fwdCache[digesttwo]; ok {
		t.Fatalf("expired message should have been cleared from the cache: %v", digesttwo)
	}
}

// matching of address hints; whether a message could be or is for the node
func TestAddressMatch(t *testing.T) {

	localaddr := network.RandomAddr().Over()
	copy(localaddr[:8], []byte("deadbeef"))
	remoteaddr := []byte("feedbeef")
	kadparams := network.NewKadParams()
	kad := network.NewKademlia(localaddr, kadparams)
	ctx, cancel := context.WithTimeout(context.Background(), time.Second)
	defer cancel()
	keys, err := wapi.NewKeyPair(ctx)
	if err != nil {
		t.Fatalf("Could not generate private key: %v", err)
	}
	privkey, err := w.GetPrivateKey(keys)
<<<<<<< HEAD
	pssp := NewPssParams().WithPrivateKey(privkey)
	ps, err := NewPss(kad, pssp)
	if err != nil {
		t.Fatal(err.Error())
	}
=======
	pssp := NewPssParams(privkey)
	ps := NewPss(kad, nil, pssp, nil)
>>>>>>> 47f36628

	pssmsg := &PssMsg{
		To:      remoteaddr,
		Payload: &whisper.Envelope{},
	}

	// differ from first byte
	if ps.isSelfRecipient(pssmsg) {
		t.Fatalf("isSelfRecipient true but %x != %x", remoteaddr, localaddr)
	}
	if ps.isSelfPossibleRecipient(pssmsg) {
		t.Fatalf("isSelfPossibleRecipient true but %x != %x", remoteaddr[:8], localaddr[:8])
	}

	// 8 first bytes same
	copy(remoteaddr[:4], localaddr[:4])
	if ps.isSelfRecipient(pssmsg) {
		t.Fatalf("isSelfRecipient true but %x != %x", remoteaddr, localaddr)
	}
	if !ps.isSelfPossibleRecipient(pssmsg) {
		t.Fatalf("isSelfPossibleRecipient false but %x == %x", remoteaddr[:8], localaddr[:8])
	}

	// all bytes same
	pssmsg.To = localaddr
	if !ps.isSelfRecipient(pssmsg) {
		t.Fatalf("isSelfRecipient false but %x == %x", remoteaddr, localaddr)
	}
	if !ps.isSelfPossibleRecipient(pssmsg) {
		t.Fatalf("isSelfPossibleRecipient false but %x == %x", remoteaddr[:8], localaddr[:8])
	}
}

//
func TestHandlerConditions(t *testing.T) {

	t.Skip("Disabled due to probable faulty logic for outbox expectations")
	// setup
	privkey, err := crypto.GenerateKey()
	if err != nil {
		t.Fatal(err.Error())
	}

	addr := make([]byte, 32)
	addr[0] = 0x01
	ps := newTestPss(privkey, network.NewKademlia(addr, network.NewKadParams()), NewPssParams())

	// message should pass
	msg := &PssMsg{
		To:     addr,
		Expire: uint32(time.Now().Add(time.Second * 60).Unix()),
		Payload: &whisper.Envelope{
			Topic: [4]byte{},
			Data:  []byte{0x66, 0x6f, 0x6f},
		},
	}
	if err := ps.handlePssMsg(msg); err != nil {
		t.Fatal(err.Error())
	}
	tmr := time.NewTimer(time.Millisecond * 100)
	var outmsg *PssMsg
	select {
	case outmsg = <-ps.outbox:
	case <-tmr.C:
	default:
	}
	if outmsg != nil {
		t.Fatalf("expected outbox empty after full address on msg, but had message %s", msg)
	}

	// message should pass and queue due to partial length
	msg.To = addr[0:1]
	msg.Payload.Data = []byte{0x78, 0x79, 0x80, 0x80, 0x79}
	if err := ps.handlePssMsg(msg); err != nil {
		t.Fatal(err.Error())
	}
	tmr.Reset(time.Millisecond * 100)
	outmsg = nil
	select {
	case outmsg = <-ps.outbox:
	case <-tmr.C:
	}
	if outmsg == nil {
		t.Fatal("expected message in outbox on encrypt fail, but empty")
	}
	outmsg = nil
	select {
	case outmsg = <-ps.outbox:
	default:
	}
	if outmsg != nil {
		t.Fatalf("expected only one queued message but also had message %v", msg)
	}

	// full address mismatch should put message in queue
	msg.To[0] = 0xff
	if err := ps.handlePssMsg(msg); err != nil {
		t.Fatal(err.Error())
	}
	tmr.Reset(time.Millisecond * 10)
	outmsg = nil
	select {
	case outmsg = <-ps.outbox:
	case <-tmr.C:
	}
	if outmsg == nil {
		t.Fatal("expected message in outbox on address mismatch, but empty")
	}
	outmsg = nil
	select {
	case outmsg = <-ps.outbox:
	default:
	}
	if outmsg != nil {
		t.Fatalf("expected only one queued message but also had message %v", msg)
	}

	// expired message should be dropped
	msg.Expire = uint32(time.Now().Add(-time.Second).Unix())
	if err := ps.handlePssMsg(msg); err != nil {
		t.Fatal(err.Error())
	}
	tmr.Reset(time.Millisecond * 10)
	outmsg = nil
	select {
	case outmsg = <-ps.outbox:
	case <-tmr.C:
	default:
	}
	if outmsg != nil {
		t.Fatalf("expected empty queue but have message %v", msg)
	}

	// invalid message should return error
	fckedupmsg := &struct {
		pssMsg *PssMsg
	}{
		pssMsg: &PssMsg{},
	}
	if err := ps.handlePssMsg(fckedupmsg); err == nil {
		t.Fatalf("expected error from processMsg but error nil")
	}

	// outbox full should return error
	msg.Expire = uint32(time.Now().Add(time.Second * 60).Unix())
	for i := 0; i < defaultOutboxCapacity; i++ {
		ps.outbox <- msg
	}
	msg.Payload.Data = []byte{0x62, 0x61, 0x72}
	err = ps.handlePssMsg(msg)
	if err == nil {
		t.Fatal("expected error when mailbox full, but was nil")
	}
}

// set and generate pubkeys and symkeys
func TestKeys(t *testing.T) {
	// make our key and init pss with it
	ctx, cancel := context.WithTimeout(context.Background(), time.Second)
	defer cancel()
	ourkeys, err := wapi.NewKeyPair(ctx)
	if err != nil {
		t.Fatalf("create 'our' key fail")
	}
	ctx, cancel2 := context.WithTimeout(context.Background(), time.Second)
	defer cancel2()
	theirkeys, err := wapi.NewKeyPair(ctx)
	if err != nil {
		t.Fatalf("create 'their' key fail")
	}
	ourprivkey, err := w.GetPrivateKey(ourkeys)
	if err != nil {
		t.Fatalf("failed to retrieve 'our' private key")
	}
	theirprivkey, err := w.GetPrivateKey(theirkeys)
	if err != nil {
		t.Fatalf("failed to retrieve 'their' private key")
	}
	ps := newTestPss(ourprivkey, nil, nil)

	// set up peer with mock address, mapped to mocked publicaddress and with mocked symkey
	addr := make(PssAddress, 32)
	copy(addr, network.RandomAddr().Over())
	outkey := network.RandomAddr().Over()
	topicobj := BytesToTopic([]byte("foo:42"))
	ps.SetPeerPublicKey(&theirprivkey.PublicKey, topicobj, &addr)
	outkeyid, err := ps.SetSymmetricKey(outkey, topicobj, &addr, false)
	if err != nil {
		t.Fatalf("failed to set 'our' outgoing symmetric key")
	}

	// make a symmetric key that we will send to peer for encrypting messages to us
	inkeyid, err := ps.generateSymmetricKey(topicobj, &addr, true)
	if err != nil {
		t.Fatalf("failed to set 'our' incoming symmetric key")
	}

	// get the key back from whisper, check that it's still the same
	outkeyback, err := ps.w.GetSymKey(outkeyid)
	if err != nil {
		t.Fatalf(err.Error())
	}
	inkey, err := ps.w.GetSymKey(inkeyid)
	if err != nil {
		t.Fatalf(err.Error())
	}
	if !bytes.Equal(outkeyback, outkey) {
		t.Fatalf("passed outgoing symkey doesnt equal stored: %x / %x", outkey, outkeyback)
	}

	t.Logf("symout: %v", outkeyback)
	t.Logf("symin: %v", inkey)

	// check that the key is stored in the peerpool
	psp := ps.symKeyPool[inkeyid][topicobj]
	if psp.address != &addr {
		t.Fatalf("inkey address does not match; %p != %p", psp.address, &addr)
	}
}

type pssTestPeer struct {
	*protocols.Peer
	addr []byte
}

func (t *pssTestPeer) Address() []byte {
	return t.addr
}

func (t *pssTestPeer) Update(addr network.OverlayAddr) network.OverlayAddr {
	return addr
}

func (t *pssTestPeer) Off() network.OverlayAddr {
	return &pssTestPeer{}
}

// forwarding should skip peers that do not have matching pss capabilities
func TestMismatch(t *testing.T) {

	// create privkey for forwarder node
	privkey, err := crypto.GenerateKey()
	if err != nil {
		t.Fatal(err)
	}

	// initialize overlay
	baseaddr := network.RandomAddr()
	kad := network.NewKademlia((baseaddr).Over(), network.NewKadParams())
	rw := &p2p.MsgPipeRW{}

	// one peer has a mismatching version of pss
	wrongpssaddr := network.RandomAddr()
	wrongpsscap := p2p.Cap{
		Name:    pssProtocolName,
		Version: 0,
	}
	nid, _ := discover.HexID("0x01")
	wrongpsspeer := &pssTestPeer{
		Peer: protocols.NewPeer(p2p.NewPeer(nid, common.ToHex(wrongpssaddr.Over()), []p2p.Cap{wrongpsscap}), rw, nil),
		addr: wrongpssaddr.Over(),
	}

	// one peer doesn't even have pss (boo!)
	nopssaddr := network.RandomAddr()
	nopsscap := p2p.Cap{
		Name:    "nopss",
		Version: 1,
	}
	nid, _ = discover.HexID("0x02")
	nopsspeer := &pssTestPeer{
		Peer: protocols.NewPeer(p2p.NewPeer(nid, common.ToHex(nopssaddr.Over()), []p2p.Cap{nopsscap}), rw, nil),
		addr: nopssaddr.Over(),
	}

	// add peers to kademlia and activate them
	// it's safe so don't check errors
	kad.Register([]network.OverlayAddr{wrongpsspeer})
	kad.On(wrongpsspeer)
	kad.Register([]network.OverlayAddr{nopsspeer})
	kad.On(nopsspeer)

	// create pss
	pssmsg := &PssMsg{
		To:      []byte{},
		Expire:  uint32(time.Now().Add(time.Second).Unix()),
		Payload: &whisper.Envelope{},
	}
	ps := newTestPss(privkey, kad, nil)

	// run the forward
	// it is enough that it completes; trying to send to incapable peers would create segfault
	ps.forward(pssmsg)

}

func TestSendRaw(t *testing.T) {
	t.Run("32", testSendRaw)
	t.Run("8", testSendRaw)
	t.Run("0", testSendRaw)
}

func testSendRaw(t *testing.T) {

	var addrsize int64
	var err error

	paramstring := strings.Split(t.Name(), "/")

	addrsize, _ = strconv.ParseInt(paramstring[1], 10, 0)
	log.Info("raw send test", "addrsize", addrsize)

	clients, err := setupNetwork(2, true)
	if err != nil {
		t.Fatal(err)
	}

	topic := "0x00000000"

	var loaddrhex string
	err = clients[0].Call(&loaddrhex, "pss_baseAddr")
	if err != nil {
		t.Fatalf("rpc get node 1 baseaddr fail: %v", err)
	}
	loaddrhex = loaddrhex[:2+(addrsize*2)]
	var roaddrhex string
	err = clients[1].Call(&roaddrhex, "pss_baseAddr")
	if err != nil {
		t.Fatalf("rpc get node 2 baseaddr fail: %v", err)
	}
	roaddrhex = roaddrhex[:2+(addrsize*2)]

	time.Sleep(time.Millisecond * 500)

	// at this point we've verified that symkeys are saved and match on each peer
	// now try sending symmetrically encrypted message, both directions
	lmsgC := make(chan APIMsg)
	lctx, lcancel := context.WithTimeout(context.Background(), time.Second*10)
	defer lcancel()
	lsub, err := clients[0].Subscribe(lctx, "pss", lmsgC, "receive", topic)
	log.Trace("lsub", "id", lsub)
	defer lsub.Unsubscribe()
	rmsgC := make(chan APIMsg)
	rctx, rcancel := context.WithTimeout(context.Background(), time.Second*10)
	defer rcancel()
	rsub, err := clients[1].Subscribe(rctx, "pss", rmsgC, "receive", topic)
	log.Trace("rsub", "id", rsub)
	defer rsub.Unsubscribe()

	// send and verify delivery
	lmsg := []byte("plugh")
	err = clients[1].Call(nil, "pss_sendRaw", lmsg, loaddrhex)
	if err != nil {
		t.Fatal(err)
	}
	select {
	case recvmsg := <-lmsgC:
		if !bytes.Equal(recvmsg.Msg, lmsg) {
			t.Fatalf("node 1 received payload mismatch: expected %v, got %v", lmsg, recvmsg)
		}
	case cerr := <-lctx.Done():
		t.Fatalf("test message (left) timed out: %v", cerr)
	}
	rmsg := []byte("xyzzy")
	err = clients[0].Call(nil, "pss_sendRaw", rmsg, roaddrhex)
	if err != nil {
		t.Fatal(err)
	}
	select {
	case recvmsg := <-rmsgC:
		if !bytes.Equal(recvmsg.Msg, rmsg) {
			t.Fatalf("node 2 received payload mismatch: expected %x, got %v", rmsg, recvmsg.Msg)
		}
	case cerr := <-rctx.Done():
		t.Fatalf("test message (right) timed out: %v", cerr)
	}
}

// send symmetrically encrypted message between two directly connected peers
func TestSendSym(t *testing.T) {
	t.Run("32", testSendSym)
	t.Run("8", testSendSym)
	t.Run("0", testSendSym)
}

func testSendSym(t *testing.T) {

	// address hint size
	var addrsize int64
	var err error
	paramstring := strings.Split(t.Name(), "/")
	addrsize, _ = strconv.ParseInt(paramstring[1], 10, 0)
	log.Info("sym send test", "addrsize", addrsize)

	clients, err := setupNetwork(2, false)
	if err != nil {
		t.Fatal(err)
	}

	var topic string
	err = clients[0].Call(&topic, "pss_stringToTopic", "foo:42")
	if err != nil {
		t.Fatal(err)
	}

	var loaddrhex string
	err = clients[0].Call(&loaddrhex, "pss_baseAddr")
	if err != nil {
		t.Fatalf("rpc get node 1 baseaddr fail: %v", err)
	}
	loaddrhex = loaddrhex[:2+(addrsize*2)]
	var roaddrhex string
	err = clients[1].Call(&roaddrhex, "pss_baseAddr")
	if err != nil {
		t.Fatalf("rpc get node 2 baseaddr fail: %v", err)
	}
	roaddrhex = roaddrhex[:2+(addrsize*2)]

	// retrieve public key from pss instance
	// set this public key reciprocally
	var lpubkeyhex string
	err = clients[0].Call(&lpubkeyhex, "pss_getPublicKey")
	if err != nil {
		t.Fatalf("rpc get node 1 pubkey fail: %v", err)
	}
	var rpubkeyhex string
	err = clients[1].Call(&rpubkeyhex, "pss_getPublicKey")
	if err != nil {
		t.Fatalf("rpc get node 2 pubkey fail: %v", err)
	}

	time.Sleep(time.Millisecond * 500)

	// at this point we've verified that symkeys are saved and match on each peer
	// now try sending symmetrically encrypted message, both directions
	lmsgC := make(chan APIMsg)
	lctx, lcancel := context.WithTimeout(context.Background(), time.Second*10)
	defer lcancel()
	lsub, err := clients[0].Subscribe(lctx, "pss", lmsgC, "receive", topic)
	log.Trace("lsub", "id", lsub)
	defer lsub.Unsubscribe()
	rmsgC := make(chan APIMsg)
	rctx, rcancel := context.WithTimeout(context.Background(), time.Second*10)
	defer rcancel()
	rsub, err := clients[1].Subscribe(rctx, "pss", rmsgC, "receive", topic)
	log.Trace("rsub", "id", rsub)
	defer rsub.Unsubscribe()

	lrecvkey := network.RandomAddr().Over()
	rrecvkey := network.RandomAddr().Over()

	var lkeyids [2]string
	var rkeyids [2]string

	// manually set reciprocal symkeys
	err = clients[0].Call(&lkeyids, "psstest_setSymKeys", rpubkeyhex, lrecvkey, rrecvkey, defaultSymKeySendLimit, topic, roaddrhex)
	if err != nil {
		t.Fatal(err)
	}
	err = clients[1].Call(&rkeyids, "psstest_setSymKeys", lpubkeyhex, rrecvkey, lrecvkey, defaultSymKeySendLimit, topic, loaddrhex)
	if err != nil {
		t.Fatal(err)
	}

	// send and verify delivery
	lmsg := []byte("plugh")
	err = clients[1].Call(nil, "pss_sendSym", rkeyids[1], topic, hexutil.Encode(lmsg))
	if err != nil {
		t.Fatal(err)
	}
	select {
	case recvmsg := <-lmsgC:
		if !bytes.Equal(recvmsg.Msg, lmsg) {
			t.Fatalf("node 1 received payload mismatch: expected %v, got %v", lmsg, recvmsg)
		}
	case cerr := <-lctx.Done():
		t.Fatalf("test message timed out: %v", cerr)
	}
	rmsg := []byte("xyzzy")
	err = clients[0].Call(nil, "pss_sendSym", lkeyids[1], topic, hexutil.Encode(rmsg))
	if err != nil {
		t.Fatal(err)
	}
	select {
	case recvmsg := <-rmsgC:
		if !bytes.Equal(recvmsg.Msg, rmsg) {
			t.Fatalf("node 2 received payload mismatch: expected %x, got %v", rmsg, recvmsg.Msg)
		}
	case cerr := <-rctx.Done():
		t.Fatalf("test message timed out: %v", cerr)
	}
}

// send asymmetrically encrypted message between two directly connected peers
func TestSendAsym(t *testing.T) {
	t.Run("32", testSendAsym)
	t.Run("8", testSendAsym)
	t.Run("0", testSendAsym)
}

func testSendAsym(t *testing.T) {

	// address hint size
	var addrsize int64
	var err error
	paramstring := strings.Split(t.Name(), "/")
	addrsize, _ = strconv.ParseInt(paramstring[1], 10, 0)
	log.Info("asym send test", "addrsize", addrsize)

	clients, err := setupNetwork(2, false)
	if err != nil {
		t.Fatal(err)
	}

	var topic string
	err = clients[0].Call(&topic, "pss_stringToTopic", "foo:42")
	if err != nil {
		t.Fatal(err)
	}

	time.Sleep(time.Millisecond * 250)

	var loaddrhex string
	err = clients[0].Call(&loaddrhex, "pss_baseAddr")
	if err != nil {
		t.Fatalf("rpc get node 1 baseaddr fail: %v", err)
	}
	loaddrhex = loaddrhex[:2+(addrsize*2)]
	var roaddrhex string
	err = clients[1].Call(&roaddrhex, "pss_baseAddr")
	if err != nil {
		t.Fatalf("rpc get node 2 baseaddr fail: %v", err)
	}
	roaddrhex = roaddrhex[:2+(addrsize*2)]

	// retrieve public key from pss instance
	// set this public key reciprocally
	var lpubkey string
	err = clients[0].Call(&lpubkey, "pss_getPublicKey")
	if err != nil {
		t.Fatalf("rpc get node 1 pubkey fail: %v", err)
	}
	var rpubkey string
	err = clients[1].Call(&rpubkey, "pss_getPublicKey")
	if err != nil {
		t.Fatalf("rpc get node 2 pubkey fail: %v", err)
	}

	time.Sleep(time.Millisecond * 500) // replace with hive healthy code

	lmsgC := make(chan APIMsg)
	lctx, lcancel := context.WithTimeout(context.Background(), time.Second*10)
	defer lcancel()
	lsub, err := clients[0].Subscribe(lctx, "pss", lmsgC, "receive", topic)
	log.Trace("lsub", "id", lsub)
	defer lsub.Unsubscribe()
	rmsgC := make(chan APIMsg)
	rctx, rcancel := context.WithTimeout(context.Background(), time.Second*10)
	defer rcancel()
	rsub, err := clients[1].Subscribe(rctx, "pss", rmsgC, "receive", topic)
	log.Trace("rsub", "id", rsub)
	defer rsub.Unsubscribe()

	// store reciprocal public keys
	err = clients[0].Call(nil, "pss_setPeerPublicKey", rpubkey, topic, roaddrhex)
	if err != nil {
		t.Fatal(err)
	}
	err = clients[1].Call(nil, "pss_setPeerPublicKey", lpubkey, topic, loaddrhex)
	if err != nil {
		t.Fatal(err)
	}

	// send and verify delivery
	rmsg := []byte("xyzzy")
	err = clients[0].Call(nil, "pss_sendAsym", rpubkey, topic, hexutil.Encode(rmsg))
	if err != nil {
		t.Fatal(err)
	}
	select {
	case recvmsg := <-rmsgC:
		if !bytes.Equal(recvmsg.Msg, rmsg) {
			t.Fatalf("node 2 received payload mismatch: expected %v, got %v", rmsg, recvmsg.Msg)
		}
	case cerr := <-rctx.Done():
		t.Fatalf("test message timed out: %v", cerr)
	}
	lmsg := []byte("plugh")
	err = clients[1].Call(nil, "pss_sendAsym", lpubkey, topic, hexutil.Encode(lmsg))
	if err != nil {
		t.Fatal(err)
	}
	select {
	case recvmsg := <-lmsgC:
		if !bytes.Equal(recvmsg.Msg, lmsg) {
			t.Fatalf("node 1 received payload mismatch: expected %v, got %v", lmsg, recvmsg.Msg)
		}
	case cerr := <-lctx.Done():
		t.Fatalf("test message timed out: %v", cerr)
	}
}

type Job struct {
	Msg      []byte
	SendNode discover.NodeID
	RecvNode discover.NodeID
}

func worker(id int, jobs <-chan Job, rpcs map[discover.NodeID]*rpc.Client, pubkeys map[discover.NodeID]string, topic string) {
	for j := range jobs {
		rpcs[j.SendNode].Call(nil, "pss_sendAsym", pubkeys[j.RecvNode], topic, hexutil.Encode(j.Msg))
	}
}

// params in run name:
// nodes/msgs/addrbytes/adaptertype
// if adaptertype is exec uses execadapter, simadapter otherwise
func TestNetwork(t *testing.T) {
	t.Skip("tests disabled as they deadlock on travis")
	if runtime.GOOS == "darwin" {
		t.Skip("Travis macOS build seems to be very slow, and these tests are flaky on it. Skipping until we find a solution.")
	}

	t.Run("3/2000/4/sock", testNetwork)
	t.Run("4/2000/4/sock", testNetwork)
	t.Run("8/2000/4/sock", testNetwork)
	t.Run("16/2000/4/sock", testNetwork)
	t.Run("32/2000/4/sock", testNetwork)

	t.Run("3/2000/4/sim", testNetwork)
	t.Run("4/2000/4/sim", testNetwork)
	t.Run("8/2000/4/sim", testNetwork)
	t.Run("16/2000/4/sim", testNetwork)
	t.Run("32/2000/4/sim", testNetwork)
}

func testNetwork(t *testing.T) {
	type msgnotifyC struct {
		id     discover.NodeID
		msgIdx int
	}

	paramstring := strings.Split(t.Name(), "/")
	nodecount, _ := strconv.ParseInt(paramstring[1], 10, 0)
	msgcount, _ := strconv.ParseInt(paramstring[2], 10, 0)
	addrsize, _ := strconv.ParseInt(paramstring[3], 10, 0)
	adapter := paramstring[4]

	log.Info("network test", "nodecount", nodecount, "msgcount", msgcount, "addrhintsize", addrsize)

	nodes := make([]discover.NodeID, nodecount)
	bzzaddrs := make(map[discover.NodeID]string, nodecount)
	rpcs := make(map[discover.NodeID]*rpc.Client, nodecount)
	pubkeys := make(map[discover.NodeID]string, nodecount)

	sentmsgs := make([][]byte, msgcount)
	recvmsgs := make([]bool, msgcount)
	nodemsgcount := make(map[discover.NodeID]int, nodecount)

	trigger := make(chan discover.NodeID)

	var a adapters.NodeAdapter
	if adapter == "exec" {
		dirname, err := ioutil.TempDir(".", "")
		if err != nil {
			t.Fatal(err)
		}
		a = adapters.NewExecAdapter(dirname)
	} else if adapter == "sock" {
		a = adapters.NewSocketAdapter(newServices(false))
	} else if adapter == "tcp" {
		a = adapters.NewTCPAdapter(newServices(false))
	} else if adapter == "sim" {
		a = adapters.NewSimAdapter(newServices(false))
	}
	net := simulations.NewNetwork(a, &simulations.NetworkConfig{
		ID: "0",
	})
	defer net.Shutdown()

	f, err := os.Open(fmt.Sprintf("testdata/snapshot_%d.json", nodecount))
	if err != nil {
		t.Fatal(err)
	}
	jsonbyte, err := ioutil.ReadAll(f)
	if err != nil {
		t.Fatal(err)
	}
	var snap simulations.Snapshot
	err = json.Unmarshal(jsonbyte, &snap)
	if err != nil {
		t.Fatal(err)
	}
	err = net.Load(&snap)
	if err != nil {
		t.Fatal(err)
	}

	time.Sleep(1 * time.Second)

	triggerChecks := func(trigger chan discover.NodeID, id discover.NodeID, rpcclient *rpc.Client, topic string) error {
		msgC := make(chan APIMsg)
		ctx, cancel := context.WithTimeout(context.Background(), time.Second)
		defer cancel()
		sub, err := rpcclient.Subscribe(ctx, "pss", msgC, "receive", topic)
		if err != nil {
			t.Fatal(err)
		}
		go func() {
			defer sub.Unsubscribe()
			for {
				select {
				case recvmsg := <-msgC:
					idx, _ := binary.Uvarint(recvmsg.Msg)
					if !recvmsgs[idx] {
						log.Debug("msg recv", "idx", idx, "id", id)
						recvmsgs[idx] = true
						trigger <- id
					}
				case <-sub.Err():
					return
				}
			}
		}()
		return nil
	}

	var topic string
	for i, nod := range net.GetNodes() {
		nodes[i] = nod.ID()
		rpcs[nodes[i]], err = nod.Client()
		if err != nil {
			t.Fatal(err)
		}
		if topic == "" {
			err = rpcs[nodes[i]].Call(&topic, "pss_stringToTopic", "foo:42")
			if err != nil {
				t.Fatal(err)
			}
		}
		var pubkey string
		err = rpcs[nodes[i]].Call(&pubkey, "pss_getPublicKey")
		if err != nil {
			t.Fatal(err)
		}
		pubkeys[nod.ID()] = pubkey
		var addrhex string
		err = rpcs[nodes[i]].Call(&addrhex, "pss_baseAddr")
		if err != nil {
			t.Fatal(err)
		}
		bzzaddrs[nodes[i]] = addrhex
		err = triggerChecks(trigger, nodes[i], rpcs[nodes[i]], topic)
		if err != nil {
			t.Fatal(err)
		}
	}

	time.Sleep(1 * time.Second)

	// setup workers
	jobs := make(chan Job, 10)
	for w := 1; w <= 10; w++ {
		go worker(w, jobs, rpcs, pubkeys, topic)
	}

	time.Sleep(1 * time.Second)

	for i := 0; i < int(msgcount); i++ {
		sendnodeidx := rand.Intn(int(nodecount))
		recvnodeidx := rand.Intn(int(nodecount - 1))
		if recvnodeidx >= sendnodeidx {
			recvnodeidx++
		}
		nodemsgcount[nodes[recvnodeidx]]++
		sentmsgs[i] = make([]byte, 8)
		c := binary.PutUvarint(sentmsgs[i], uint64(i))
		if c == 0 {
			t.Fatal("0 byte message")
		}
		if err != nil {
			t.Fatal(err)
		}
		err = rpcs[nodes[sendnodeidx]].Call(nil, "pss_setPeerPublicKey", pubkeys[nodes[recvnodeidx]], topic, bzzaddrs[nodes[recvnodeidx]])
		if err != nil {
			t.Fatal(err)
		}

		jobs <- Job{
			Msg:      sentmsgs[i],
			SendNode: nodes[sendnodeidx],
			RecvNode: nodes[recvnodeidx],
		}
	}

	finalmsgcount := 0
	ctx, cancel := context.WithTimeout(context.Background(), 60*time.Second)
	defer cancel()
outer:
	for i := 0; i < int(msgcount); i++ {
		select {
		case id := <-trigger:
			nodemsgcount[id]--
			finalmsgcount++
		case <-ctx.Done():
			log.Warn("timeout")
			break outer
		}
	}

	for i, msg := range recvmsgs {
		if !msg {
			log.Debug("missing message", "idx", i)
		}
	}
	t.Logf("%d of %d messages received", finalmsgcount, msgcount)

	if finalmsgcount != int(msgcount) {
		t.Fatalf("%d messages were not received", int(msgcount)-finalmsgcount)
	}

}

// check that in a network of a -> b -> c -> a
// a doesn't receive a sent message twice
func TestDeduplication(t *testing.T) {
	var err error

	clients, err := setupNetwork(3, false)
	if err != nil {
		t.Fatal(err)
	}

	var addrsize = 32
	var loaddrhex string
	err = clients[0].Call(&loaddrhex, "pss_baseAddr")
	if err != nil {
		t.Fatalf("rpc get node 1 baseaddr fail: %v", err)
	}
	loaddrhex = loaddrhex[:2+(addrsize*2)]
	var roaddrhex string
	err = clients[1].Call(&roaddrhex, "pss_baseAddr")
	if err != nil {
		t.Fatalf("rpc get node 2 baseaddr fail: %v", err)
	}
	roaddrhex = roaddrhex[:2+(addrsize*2)]
	var xoaddrhex string
	err = clients[2].Call(&xoaddrhex, "pss_baseAddr")
	if err != nil {
		t.Fatalf("rpc get node 3 baseaddr fail: %v", err)
	}
	xoaddrhex = xoaddrhex[:2+(addrsize*2)]

	log.Info("peer", "l", loaddrhex, "r", roaddrhex, "x", xoaddrhex)

	var topic string
	err = clients[0].Call(&topic, "pss_stringToTopic", "foo:42")
	if err != nil {
		t.Fatal(err)
	}

	time.Sleep(time.Millisecond * 250)

	// retrieve public key from pss instance
	// set this public key reciprocally
	var rpubkey string
	err = clients[1].Call(&rpubkey, "pss_getPublicKey")
	if err != nil {
		t.Fatalf("rpc get receivenode pubkey fail: %v", err)
	}

	time.Sleep(time.Millisecond * 500) // replace with hive healthy code

	rmsgC := make(chan APIMsg)
	rctx, cancel := context.WithTimeout(context.Background(), time.Second*1)
	defer cancel()
	rsub, err := clients[1].Subscribe(rctx, "pss", rmsgC, "receive", topic)
	log.Trace("rsub", "id", rsub)
	defer rsub.Unsubscribe()

	// store public key for recipient
	// zero-length address means forward to all
	// we have just two peers, they will be in proxbin, and will both receive
	err = clients[0].Call(nil, "pss_setPeerPublicKey", rpubkey, topic, "0x")
	if err != nil {
		t.Fatal(err)
	}

	// send and verify delivery
	rmsg := []byte("xyzzy")
	err = clients[0].Call(nil, "pss_sendAsym", rpubkey, topic, hexutil.Encode(rmsg))
	if err != nil {
		t.Fatal(err)
	}

	var receivedok bool
OUTER:
	for {
		select {
		case <-rmsgC:
			if receivedok {
				t.Fatalf("duplicate message received")
			}
			receivedok = true
		case <-rctx.Done():
			break OUTER
		}
	}
	if !receivedok {
		t.Fatalf("message did not arrive")
	}
}

// symmetric send performance with varying message sizes
func BenchmarkSymkeySend(b *testing.B) {
	b.Run(fmt.Sprintf("%d", 256), benchmarkSymKeySend)
	b.Run(fmt.Sprintf("%d", 1024), benchmarkSymKeySend)
	b.Run(fmt.Sprintf("%d", 1024*1024), benchmarkSymKeySend)
	b.Run(fmt.Sprintf("%d", 1024*1024*10), benchmarkSymKeySend)
	b.Run(fmt.Sprintf("%d", 1024*1024*100), benchmarkSymKeySend)
}

func benchmarkSymKeySend(b *testing.B) {
	msgsizestring := strings.Split(b.Name(), "/")
	if len(msgsizestring) != 2 {
		b.Fatalf("benchmark called without msgsize param")
	}
	msgsize, err := strconv.ParseInt(msgsizestring[1], 10, 0)
	if err != nil {
		b.Fatalf("benchmark called with invalid msgsize param '%s': %v", msgsizestring[1], err)
	}
	ctx, cancel := context.WithTimeout(context.Background(), time.Second)
	defer cancel()
	keys, err := wapi.NewKeyPair(ctx)
	privkey, err := w.GetPrivateKey(keys)
	ps := newTestPss(privkey, nil, nil)
	msg := make([]byte, msgsize)
	rand.Read(msg)
	topic := BytesToTopic([]byte("foo"))
	to := make(PssAddress, 32)
	copy(to[:], network.RandomAddr().Over())
	symkeyid, err := ps.generateSymmetricKey(topic, &to, true)
	if err != nil {
		b.Fatalf("could not generate symkey: %v", err)
	}
	symkey, err := ps.w.GetSymKey(symkeyid)
	if err != nil {
		b.Fatalf("could not retrieve symkey: %v", err)
	}
	ps.SetSymmetricKey(symkey, topic, &to, false)

	b.ResetTimer()
	for i := 0; i < b.N; i++ {
		ps.SendSym(symkeyid, topic, msg)
	}
}

// asymmetric send performance with varying message sizes
func BenchmarkAsymkeySend(b *testing.B) {
	b.Run(fmt.Sprintf("%d", 256), benchmarkAsymKeySend)
	b.Run(fmt.Sprintf("%d", 1024), benchmarkAsymKeySend)
	b.Run(fmt.Sprintf("%d", 1024*1024), benchmarkAsymKeySend)
	b.Run(fmt.Sprintf("%d", 1024*1024*10), benchmarkAsymKeySend)
	b.Run(fmt.Sprintf("%d", 1024*1024*100), benchmarkAsymKeySend)
}

func benchmarkAsymKeySend(b *testing.B) {
	msgsizestring := strings.Split(b.Name(), "/")
	if len(msgsizestring) != 2 {
		b.Fatalf("benchmark called without msgsize param")
	}
	msgsize, err := strconv.ParseInt(msgsizestring[1], 10, 0)
	if err != nil {
		b.Fatalf("benchmark called with invalid msgsize param '%s': %v", msgsizestring[1], err)
	}
	ctx, cancel := context.WithTimeout(context.Background(), time.Second)
	defer cancel()
	keys, err := wapi.NewKeyPair(ctx)
	privkey, err := w.GetPrivateKey(keys)
	ps := newTestPss(privkey, nil, nil)
	msg := make([]byte, msgsize)
	rand.Read(msg)
	topic := BytesToTopic([]byte("foo"))
	to := make(PssAddress, 32)
	copy(to[:], network.RandomAddr().Over())
	ps.SetPeerPublicKey(&privkey.PublicKey, topic, &to)
	b.ResetTimer()
	for i := 0; i < b.N; i++ {
		ps.SendAsym(common.ToHex(crypto.FromECDSAPub(&privkey.PublicKey)), topic, msg)
	}
}
func BenchmarkSymkeyBruteforceChangeaddr(b *testing.B) {
	for i := 100; i < 100000; i = i * 10 {
		for j := 32; j < 10000; j = j * 8 {
			b.Run(fmt.Sprintf("%d/%d", i, j), benchmarkSymkeyBruteforceChangeaddr)
		}
		//b.Run(fmt.Sprintf("%d", i), benchmarkSymkeyBruteforceChangeaddr)
	}
}

// decrypt performance using symkey cache, worst case
// (decrypt key always last in cache)
func benchmarkSymkeyBruteforceChangeaddr(b *testing.B) {
	keycountstring := strings.Split(b.Name(), "/")
	cachesize := int64(0)
	var ps *Pss
	if len(keycountstring) < 2 {
		b.Fatalf("benchmark called without count param")
	}
	keycount, err := strconv.ParseInt(keycountstring[1], 10, 0)
	if err != nil {
		b.Fatalf("benchmark called with invalid count param '%s': %v", keycountstring[1], err)
	}
	if len(keycountstring) == 3 {
		cachesize, err = strconv.ParseInt(keycountstring[2], 10, 0)
		if err != nil {
			b.Fatalf("benchmark called with invalid cachesize '%s': %v", keycountstring[2], err)
		}
	}
	pssmsgs := make([]*PssMsg, 0, keycount)
	var keyid string
	ctx, cancel := context.WithTimeout(context.Background(), time.Second)
	defer cancel()
	keys, err := wapi.NewKeyPair(ctx)
	privkey, err := w.GetPrivateKey(keys)
	if cachesize > 0 {
		ps = newTestPss(privkey, nil, &PssParams{SymKeyCacheCapacity: int(cachesize)})
	} else {
		ps = newTestPss(privkey, nil, nil)
	}
	topic := BytesToTopic([]byte("foo"))
	for i := 0; i < int(keycount); i++ {
		to := make(PssAddress, 32)
		copy(to[:], network.RandomAddr().Over())
		keyid, err = ps.generateSymmetricKey(topic, &to, true)
		if err != nil {
			b.Fatalf("cant generate symkey #%d: %v", i, err)
		}
		symkey, err := ps.w.GetSymKey(keyid)
		if err != nil {
			b.Fatalf("could not retrieve symkey %s: %v", keyid, err)
		}
		wparams := &whisper.MessageParams{
			TTL:      defaultWhisperTTL,
			KeySym:   symkey,
			Topic:    whisper.TopicType(topic),
			WorkTime: defaultWhisperWorkTime,
			PoW:      defaultWhisperPoW,
			Payload:  []byte("xyzzy"),
			Padding:  []byte("1234567890abcdef"),
		}
		woutmsg, err := whisper.NewSentMessage(wparams)
		if err != nil {
			b.Fatalf("could not create whisper message: %v", err)
		}
		env, err := woutmsg.Wrap(wparams)
		if err != nil {
			b.Fatalf("could not generate whisper envelope: %v", err)
		}
		ps.Register(&topic, func(msg []byte, p *p2p.Peer, asymmetric bool, keyid string) error {
			return nil
		})
		pssmsgs = append(pssmsgs, &PssMsg{
			To:      to,
			Payload: env,
		})
	}
	b.ResetTimer()
	for i := 0; i < b.N; i++ {
		if err := ps.process(pssmsgs[len(pssmsgs)-(i%len(pssmsgs))-1]); err != nil {
			b.Fatalf("pss processing failed: %v", err)
		}
	}
}

func BenchmarkSymkeyBruteforceSameaddr(b *testing.B) {
	for i := 100; i < 100000; i = i * 10 {
		for j := 32; j < 10000; j = j * 8 {
			b.Run(fmt.Sprintf("%d/%d", i, j), benchmarkSymkeyBruteforceSameaddr)
		}
	}
}

// decrypt performance using symkey cache, best case
// (decrypt key always first in cache)
func benchmarkSymkeyBruteforceSameaddr(b *testing.B) {
	var keyid string
	var ps *Pss
	cachesize := int64(0)
	keycountstring := strings.Split(b.Name(), "/")
	if len(keycountstring) < 2 {
		b.Fatalf("benchmark called without count param")
	}
	keycount, err := strconv.ParseInt(keycountstring[1], 10, 0)
	if err != nil {
		b.Fatalf("benchmark called with invalid count param '%s': %v", keycountstring[1], err)
	}
	if len(keycountstring) == 3 {
		cachesize, err = strconv.ParseInt(keycountstring[2], 10, 0)
		if err != nil {
			b.Fatalf("benchmark called with invalid cachesize '%s': %v", keycountstring[2], err)
		}
	}
	addr := make([]PssAddress, keycount)
	ctx, cancel := context.WithTimeout(context.Background(), time.Second)
	defer cancel()
	keys, err := wapi.NewKeyPair(ctx)
	privkey, err := w.GetPrivateKey(keys)
	if cachesize > 0 {
		ps = newTestPss(privkey, nil, &PssParams{SymKeyCacheCapacity: int(cachesize)})
	} else {
		ps = newTestPss(privkey, nil, nil)
	}
	topic := BytesToTopic([]byte("foo"))
	for i := 0; i < int(keycount); i++ {
		copy(addr[i], network.RandomAddr().Over())
		keyid, err = ps.generateSymmetricKey(topic, &addr[i], true)
		if err != nil {
			b.Fatalf("cant generate symkey #%d: %v", i, err)
		}

	}
	symkey, err := ps.w.GetSymKey(keyid)
	if err != nil {
		b.Fatalf("could not retrieve symkey %s: %v", keyid, err)
	}
	wparams := &whisper.MessageParams{
		TTL:      defaultWhisperTTL,
		KeySym:   symkey,
		Topic:    whisper.TopicType(topic),
		WorkTime: defaultWhisperWorkTime,
		PoW:      defaultWhisperPoW,
		Payload:  []byte("xyzzy"),
		Padding:  []byte("1234567890abcdef"),
	}
	woutmsg, err := whisper.NewSentMessage(wparams)
	if err != nil {
		b.Fatalf("could not create whisper message: %v", err)
	}
	env, err := woutmsg.Wrap(wparams)
	if err != nil {
		b.Fatalf("could not generate whisper envelope: %v", err)
	}
	ps.Register(&topic, func(msg []byte, p *p2p.Peer, asymmetric bool, keyid string) error {
		return nil
	})
	pssmsg := &PssMsg{
		To:      addr[len(addr)-1][:],
		Payload: env,
	}
	for i := 0; i < b.N; i++ {
		if err := ps.process(pssmsg); err != nil {
			b.Fatalf("pss processing failed: %v", err)
		}
	}
}

// setup simulated network with bzz/discovery and pss services.
// connects nodes in a circle
// if allowRaw is set, omission of builtin pss encryption is enabled (see PssParams)
func setupNetwork(numnodes int, allowRaw bool) (clients []*rpc.Client, err error) {
	nodes := make([]*simulations.Node, numnodes)
	clients = make([]*rpc.Client, numnodes)
	if numnodes < 2 {
		return nil, fmt.Errorf("Minimum two nodes in network")
	}
	adapter := adapters.NewSimAdapter(newServices(allowRaw))
	net := simulations.NewNetwork(adapter, &simulations.NetworkConfig{
		ID:             "0",
		DefaultService: "bzz",
	})
	for i := 0; i < numnodes; i++ {
		nodeconf := adapters.RandomNodeConfig()
		nodeconf.Services = []string{"bzz", pssProtocolName}
		nodes[i], err = net.NewNodeWithConfig(nodeconf)
		if err != nil {
			return nil, fmt.Errorf("error creating node 1: %v", err)
		}
		err = net.Start(nodes[i].ID())
		if err != nil {
			return nil, fmt.Errorf("error starting node 1: %v", err)
		}
		if i > 0 {
			err = net.Connect(nodes[i].ID(), nodes[i-1].ID())
			if err != nil {
				return nil, fmt.Errorf("error connecting nodes: %v", err)
			}
		}
		clients[i], err = nodes[i].Client()
		if err != nil {
			return nil, fmt.Errorf("create node 1 rpc client fail: %v", err)
		}
	}
	if numnodes > 2 {
		err = net.Connect(nodes[0].ID(), nodes[len(nodes)-1].ID())
		if err != nil {
			return nil, fmt.Errorf("error connecting first and last nodes")
		}
	}
	return clients, nil
}

func newServices(allowRaw bool) adapters.Services {
	stateStore := state.NewInmemoryStore()
	kademlias := make(map[discover.NodeID]*network.Kademlia)
	kademlia := func(id discover.NodeID) *network.Kademlia {
		if k, ok := kademlias[id]; ok {
			return k
		}
		addr := network.NewAddrFromNodeID(id)
		params := network.NewKadParams()
		params.MinProxBinSize = 2
		params.MaxBinSize = 3
		params.MinBinSize = 1
		params.MaxRetries = 1000
		params.RetryExponent = 2
		params.RetryInterval = 1000000
		kademlias[id] = network.NewKademlia(addr.Over(), params)
		return kademlias[id]
	}
	return adapters.Services{
		pssProtocolName: func(ctx *adapters.ServiceContext) (node.Service, error) {
			// execadapter does not exec init()
			initTest()

			ctxlocal, cancel := context.WithTimeout(context.Background(), time.Second)
			defer cancel()
			keys, err := wapi.NewKeyPair(ctxlocal)
			privkey, err := w.GetPrivateKey(keys)
			pssp := NewPssParams().WithPrivateKey(privkey)
			pssp.MsgTTL = time.Second * 30
			pssp.AllowRaw = allowRaw
			pskad := kademlia(ctx.Config.ID)
<<<<<<< HEAD
			ps, err := NewPss(pskad, pssp)
			if err != nil {
				return nil, err
			}
=======
			ps := NewPss(pskad, dpa, pssp, nil)
>>>>>>> 47f36628

			ping := &Ping{
				OutC: make(chan bool),
				Pong: true,
			}
			p2pp := NewPingProtocol(ping)
			pp, err := RegisterProtocol(ps, &PingTopic, PingProtocol, p2pp, &ProtocolParams{Asymmetric: true})
			if err != nil {
				return nil, err
			}
			if useHandshake {
				SetHandshakeController(ps, NewHandshakeParams())
			}
			ps.Register(&PingTopic, pp.Handle)
			ps.addAPI(rpc.API{
				Namespace: "psstest",
				Version:   "0.3",
				Service:   NewAPITest(ps),
				Public:    false,
			})
			if err != nil {
				log.Error("Couldnt register pss protocol", "err", err)
				os.Exit(1)
			}
			pssprotocols[ctx.Config.ID.String()] = &protoCtrl{
				C:        ping.OutC,
				protocol: pp,
				run:      p2pp.Run,
			}
			return ps, nil
		},
		"bzz": func(ctx *adapters.ServiceContext) (node.Service, error) {
			addr := network.NewAddrFromNodeID(ctx.Config.ID)
			hp := network.NewHiveParams()
			hp.Discovery = false
			config := &network.BzzConfig{
				OverlayAddr:  addr.Over(),
				UnderlayAddr: addr.Under(),
				HiveParams:   hp,
			}
			return network.NewBzz(config, kademlia(ctx.Config.ID), stateStore, nil, nil), nil
		},
	}
}

func newTestPss(privkey *ecdsa.PrivateKey, overlay network.Overlay, ppextra *PssParams) *Pss {

	var nid discover.NodeID
	copy(nid[:], crypto.FromECDSAPub(&privkey.PublicKey))
	addr := network.NewAddrFromNodeID(nid)

	// set up routing if kademlia is not passed to us
	if overlay == nil {
		kp := network.NewKadParams()
		kp.MinProxBinSize = 3
		overlay = network.NewKademlia(addr.Over(), kp)
	}

	// create pss
	pp := NewPssParams().WithPrivateKey(privkey)
	if ppextra != nil {
		pp.SymKeyCacheCapacity = ppextra.SymKeyCacheCapacity
	}
<<<<<<< HEAD
	ps, err := NewPss(overlay, pp)
	if err != nil {
		return nil
	}
	ps.Start(nil)
=======
	ps := NewPss(overlay, dpa, pp, nil)
>>>>>>> 47f36628

	return ps
}

// API calls for test/development use
type APITest struct {
	*Pss
}

func NewAPITest(ps *Pss) *APITest {
	return &APITest{Pss: ps}
}

func (apitest *APITest) SetSymKeys(pubkeyid string, recvsymkey []byte, sendsymkey []byte, limit uint16, topic Topic, to PssAddress) ([2]string, error) {
	recvsymkeyid, err := apitest.SetSymmetricKey(recvsymkey, topic, &to, true)
	if err != nil {
		return [2]string{}, err
	}
	sendsymkeyid, err := apitest.SetSymmetricKey(sendsymkey, topic, &to, false)
	if err != nil {
		return [2]string{}, err
	}
	return [2]string{recvsymkeyid, sendsymkeyid}, nil
}

func (apitest *APITest) Clean() (int, error) {
	return apitest.Pss.cleanKeys(), nil
}<|MERGE_RESOLUTION|>--- conflicted
+++ resolved
@@ -232,16 +232,11 @@
 		t.Fatalf("Could not generate private key: %v", err)
 	}
 	privkey, err := w.GetPrivateKey(keys)
-<<<<<<< HEAD
 	pssp := NewPssParams().WithPrivateKey(privkey)
-	ps, err := NewPss(kad, pssp)
+	ps, err := NewPss(kad, pssp, nil)
 	if err != nil {
 		t.Fatal(err.Error())
 	}
-=======
-	pssp := NewPssParams(privkey)
-	ps := NewPss(kad, nil, pssp, nil)
->>>>>>> 47f36628
 
 	pssmsg := &PssMsg{
 		To:      remoteaddr,
@@ -1475,14 +1470,10 @@
 			pssp.MsgTTL = time.Second * 30
 			pssp.AllowRaw = allowRaw
 			pskad := kademlia(ctx.Config.ID)
-<<<<<<< HEAD
-			ps, err := NewPss(pskad, pssp)
+			ps, err := NewPss(pskad, pssp, nil)
 			if err != nil {
 				return nil, err
 			}
-=======
-			ps := NewPss(pskad, dpa, pssp, nil)
->>>>>>> 47f36628
 
 			ping := &Ping{
 				OutC: make(chan bool),
@@ -1546,15 +1537,11 @@
 	if ppextra != nil {
 		pp.SymKeyCacheCapacity = ppextra.SymKeyCacheCapacity
 	}
-<<<<<<< HEAD
-	ps, err := NewPss(overlay, pp)
+	ps, err := NewPss(overlay, pp, nil)
 	if err != nil {
 		return nil
 	}
 	ps.Start(nil)
-=======
-	ps := NewPss(overlay, dpa, pp, nil)
->>>>>>> 47f36628
 
 	return ps
 }
