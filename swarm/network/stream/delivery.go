--- conflicted
+++ resolved
@@ -153,12 +153,8 @@
 			case <-chunk.ReqC:
 				log.Debug("retrieve request ReqC closed", "peer", sp.ID(), "hash", req.Key, "time", time.Since(start))
 			case <-t.C:
-<<<<<<< HEAD
 				log.Debug("retrieve request timeout", "peer", sp.ID(), "hash", req.Key)
-				chunk.SetErrored(true)
-=======
 				chunk.SetErrored(storage.ErrChunkTimeout)
->>>>>>> b1d253c0
 				return
 			}
 			chunk.SetErrored(nil)
@@ -217,21 +213,16 @@
 		}
 		chunk.SData = req.SData
 		d.db.Put(chunk)
-<<<<<<< HEAD
-		//go func() {
-		// chunk.WaitToStore()
-		// close(chunk.ReqC)
-		//}()
-=======
-		chunk.WaitToStore()
-		err = chunk.GetErrored()
-		if err != nil {
-			if err == storage.ErrChunkInvalid {
-				req.peer.Drop(err)
-			}
-		}
-		close(chunk.ReqC)
->>>>>>> b1d253c0
+
+		go func(req *ChunkDeliveryMsg) {
+			chunk.WaitToStore()
+			err = chunk.GetErrored()
+			if err != nil {
+				if err == storage.ErrChunkInvalid {
+					req.peer.Drop(err)
+				}
+			}
+		}(req)
 	}
 }
 
