--- conflicted
+++ resolved
@@ -154,16 +154,17 @@
 	//transactOpts := bind.NewKeyedTransactor(self.privateKey)
 	var resolver *api.MultiResolver
 	var ensresolver *ens.ENS
+	var ensClient *ensClient
 	if len(config.EnsAPIs) > 0 {
 		opts := []api.MultiResolverOption{}
 		for _, c := range config.EnsAPIs {
 			tld, endpoint, addr := parseEnsAPIAddress(c)
-			r, err := newEnsClient(endpoint, addr, config, self.privateKey)
+			ensClient, err = newEnsClient(endpoint, addr, config, self.privateKey)
 			if err != nil {
 				return nil, err
 			}
-			ensresolver = r.ENS
-			opts = append(opts, api.MultiResolverOptionWithResolver(r, tld))
+			ensresolver = ensClient.ENS
+			opts = append(opts, api.MultiResolverOptionWithResolver(ensClient, tld))
 
 		}
 		resolver = api.NewMultiResolver(opts...)
@@ -190,7 +191,6 @@
 	// Swarm Hash Merklised Chunking for Arbitrary-length Document/File storage
 	self.dpa = storage.NewDPA(dpaChunkStore, self.config.DPAParams)
 
-<<<<<<< HEAD
 	var resourceHandler *storage.ResourceHandler
 	rhparams := &storage.ResourceHandlerParams{
 		// TODO: config parameter to set limits
@@ -202,22 +202,6 @@
 		},
 		EthClient: resolver,
 		EnsClient: ensresolver,
-=======
-	// Pss = postal service over swarm (devp2p over bzz)
-	if self.config.PssEnabled {
-		pssparams := pss.NewPssParams(self.privateKey)
-		var pssEnsClient *pss.EnsClient
-		if ensClient != nil {
-			pssEnsClient = &pss.EnsClient{
-				Client:  ensClient,
-				EnsRoot: config.EnsRoot,
-			}
-		}
-		self.ps = pss.NewPss(to, self.dpa, pssparams, pssEnsClient)
-		if pss.IsActiveHandshake {
-			pss.SetHandshakeController(self.ps, pss.NewHandshakeParams())
-		}
->>>>>>> 47f36628
 	}
 	if resolver != nil {
 		resolver.SetNameHash(ens.EnsNode)
@@ -245,8 +229,15 @@
 	self.bzz = network.NewBzz(bzzconfig, to, stateStore, stream.Spec, self.streamer.Run)
 
 	// Pss = postal service over swarm (devp2p over bzz)
+	var pssEnsClient *pss.EnsClient
+	if ensClient != nil {
+		pssEnsClient = &pss.EnsClient{
+			Client:  ensClient.Client,
+			EnsRoot: ensClient.EnsRoot,
+		}
+	}
 	config.Pss = config.Pss.WithPrivateKey(self.privateKey)
-	self.ps, err = pss.NewPss(to, config.Pss)
+	self.ps, err = pss.NewPss(to, config.Pss, pssEnsClient)
 	if err != nil {
 		return nil, err
 	}
@@ -294,6 +285,7 @@
 type ensClient struct {
 	*ens.ENS
 	*ethclient.Client
+	EnsRoot common.Address
 }
 
 // newEnsClient creates a new ENS client for that is a consumer of
@@ -327,6 +319,7 @@
 	return &ensClient{
 		ENS:    dns,
 		Client: ethClient,
+		EnsRoot: ensRoot,
 	}, err
 }
 
