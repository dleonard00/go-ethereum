// Copyright 2016 The go-ethereum Authors
// This file is part of the go-ethereum library.
//
// The go-ethereum library is free software: you can redistribute it and/or modify
// it under the terms of the GNU Lesser General Public License as published by
// the Free Software Foundation, either version 3 of the License, or
// (at your option) any later version.
//
// The go-ethereum library is distributed in the hope that it will be useful,
// but WITHOUT ANY WARRANTY; without even the implied warranty of
// MERCHANTABILITY or FITNESS FOR A PARTICULAR PURPOSE. See the
// GNU Lesser General Public License for more details.
//
// You should have received a copy of the GNU Lesser General Public License
// along with the go-ethereum library. If not, see <http://www.gnu.org/licenses/>.

package swarm

import (
	"bytes"
	"context"
	"crypto/ecdsa"
	"fmt"
	"math/big"
	"net"
	"path/filepath"
	"strings"
	"time"
	"unicode"

	"github.com/ethereum/go-ethereum/accounts/abi/bind"
	"github.com/ethereum/go-ethereum/common"
	"github.com/ethereum/go-ethereum/contracts/chequebook"
	"github.com/ethereum/go-ethereum/contracts/ens"
	"github.com/ethereum/go-ethereum/ethclient"
	"github.com/ethereum/go-ethereum/log"
	"github.com/ethereum/go-ethereum/metrics"
	"github.com/ethereum/go-ethereum/p2p"
	"github.com/ethereum/go-ethereum/p2p/discover"
	"github.com/ethereum/go-ethereum/p2p/protocols"
	"github.com/ethereum/go-ethereum/params"
	"github.com/ethereum/go-ethereum/rpc"
	"github.com/ethereum/go-ethereum/swarm/api"
	httpapi "github.com/ethereum/go-ethereum/swarm/api/http"
	"github.com/ethereum/go-ethereum/swarm/fuse"
	"github.com/ethereum/go-ethereum/swarm/network"
	"github.com/ethereum/go-ethereum/swarm/network/stream"
	"github.com/ethereum/go-ethereum/swarm/pss"
	"github.com/ethereum/go-ethereum/swarm/state"
	"github.com/ethereum/go-ethereum/swarm/storage"
	"github.com/ethereum/go-ethereum/swarm/storage/mock"
)

var (
	startTime          time.Time
	updateGaugesPeriod = 5 * time.Second
	startCounter       = metrics.NewRegisteredCounter("stack,start", nil)
	stopCounter        = metrics.NewRegisteredCounter("stack,stop", nil)
	uptimeGauge        = metrics.NewRegisteredGauge("stack.uptime", nil)
	requestsCacheGauge = metrics.NewRegisteredGauge("storage.cache.requests.size", nil)
)

// the swarm stack
type Swarm struct {
	config      *api.Config  // swarm configuration
	api         *api.Api     // high level api layer (fs/manifest)
	dns         api.Resolver // DNS registrar
	dpa         *storage.DPA // distributed preimage archive, the local API to the storage with document level storage/retrieval support
	streamer    *stream.Registry
	bzz         *network.Bzz       // the logistic manager
	backend     chequebook.Backend // simple blockchain Backend
	privateKey  *ecdsa.PrivateKey
	corsString  string
	swapEnabled bool
	lstore      *storage.LocalStore // local store, needs to store for releasing resources after node stopped
	sfs         *fuse.SwarmFS       // need this to cleanup all the active mounts on node exit
	ps          *pss.Pss
}

type SwarmAPI struct {
	Api     *api.Api
	Backend chequebook.Backend
	PrvKey  *ecdsa.PrivateKey
}

func (self *Swarm) API() *SwarmAPI {
	return &SwarmAPI{
		Api:     self.api,
		Backend: self.backend,
		PrvKey:  self.privateKey,
	}
}

// creates a new swarm service instance
// implements node.Service
// If mockStore is not nil, it will be used as the storage for chunk data.
// MockStore should be used only for testing.
func NewSwarm(config *api.Config, mockStore *mock.NodeStore) (self *Swarm, err error) {

	if bytes.Equal(common.FromHex(config.PublicKey), storage.ZeroKey) {
		return nil, fmt.Errorf("empty public key")
	}
	if bytes.Equal(common.FromHex(config.BzzKey), storage.ZeroKey) {
		return nil, fmt.Errorf("empty bzz key")
	}

	var backend chequebook.Backend
	if config.SwapApi != "" && config.SwapEnabled {
		log.Info("connecting to SWAP API", "url", config.SwapApi)
		backend, err = ethclient.Dial(config.SwapApi)
		if err != nil {
			return nil, fmt.Errorf("error connecting to SWAP API %s: %s", config.SwapApi, err)
		}
	}

	self = &Swarm{
		config:     config,
		backend:    backend,
		privateKey: config.ShiftPrivateKey(),
	}
	log.Debug(fmt.Sprintf("Setting up Swarm service components"))

	config.HiveParams.Discovery = true

	log.Debug(fmt.Sprintf("-> swarm net store shared access layer to Swarm Chunk Store"))

	nodeID, err := discover.HexID(config.NodeID)
	if err != nil {
		return nil, err
	}
	addr := &network.BzzAddr{
		OAddr: common.FromHex(config.BzzKey),
		UAddr: []byte(discover.NewNode(nodeID, net.IP{127, 0, 0, 1}, 30303, 30303).String()),
	}

	bzzconfig := &network.BzzConfig{
		NetworkID:    config.NetworkId,
		OverlayAddr:  addr.OAddr,
		UnderlayAddr: addr.UAddr,
		HiveParams:   config.HiveParams,
	}

	stateStore, err := state.NewDBStore(filepath.Join(config.Path, "state-store.db"))
	if err != nil {
		return
	}

	// set up high level api
	var resolver *api.MultiResolver
<<<<<<< HEAD
=======
	var ensresolver *ens.ENS
	var ensClient *ensClient
>>>>>>> 181f796e
	if len(config.EnsAPIs) > 0 {
		opts := []api.MultiResolverOption{}
		for _, c := range config.EnsAPIs {
			tld, endpoint, addr := parseEnsAPIAddress(c)
			ensClient, err = newEnsClient(endpoint, addr, config, self.privateKey)
			if err != nil {
				return nil, err
			}
<<<<<<< HEAD
			opts = append(opts, api.MultiResolverOptionWithResolver(r, tld))
=======
			ensresolver = ensClient.ENS
			opts = append(opts, api.MultiResolverOptionWithResolver(ensClient, tld))
>>>>>>> 181f796e

		}
		resolver = api.NewMultiResolver(opts...)
		self.dns = resolver
	}

	self.lstore, err = storage.NewLocalStore(config.LocalStoreParams, mockStore)
	if err != nil {
		return
	}

	db := storage.NewDBAPI(self.lstore)
	to := network.NewKademlia(
		common.FromHex(config.BzzKey),
		network.NewKadParams(),
	)
	delivery := stream.NewDelivery(to, db)

	self.streamer = stream.NewRegistry(addr, delivery, db, stateStore, &stream.RegistryOptions{
		SkipCheck:       config.DeliverySkipCheck,
		DoSync:          config.SyncEnabled,
		DoRetrieve:      true,
		SyncUpdateDelay: config.SyncUpdateDelay,
	})

	// set up DPA, the cloud storage local access layer
	dpaChunkStore := storage.NewNetStore(self.lstore, self.streamer.Retrieve)
	// Swarm Hash Merklised Chunking for Arbitrary-length Document/File storage
	self.dpa = storage.NewDPA(dpaChunkStore, self.config.DPAParams)

	var resourceHandler *storage.ResourceHandler
	rhparams := &storage.ResourceHandlerParams{
		// TODO: config parameter to set limits
		QueryMaxPeriods: &storage.ResourceLookupParams{
			Limit: false,
		},
		Signer: &storage.GenericResourceSigner{
			PrivKey: self.privateKey,
		},
		HeaderGetter:   resolver,
		OwnerValidator: resolver,
	}
	if resolver != nil {
		resolver.SetNameHash(ens.EnsNode)
	} else {
		log.Warn("No ETH API specified, resource updates will use block height approximation")
		// TODO: blockestimator should use saved values derived from last time ethclient was connected
		rhparams.HeaderGetter = storage.NewBlockEstimator()
	}
	resourceHandler, err = storage.NewResourceHandler(rhparams)
	if err != nil {
		return nil, err
	}
	resourceHandler.SetStore(dpaChunkStore)

	var validators []storage.ChunkValidator
	validators = append(validators, storage.NewContentAddressValidator(storage.MakeHashFunc(storage.DefaultHash)))
	if resourceHandler != nil {
		validators = append(validators, resourceHandler)
	}
	self.lstore.Validators = validators

	// setup local store
	log.Debug(fmt.Sprintf("Set up local storage"))

	self.bzz = network.NewBzz(bzzconfig, to, stateStore, stream.Spec, self.streamer.Run)

	// Pss = postal service over swarm (devp2p over bzz)
<<<<<<< HEAD
	self.ps, err = pss.NewPss(to, config.Pss)
=======
	var pssEnsClient *pss.EnsClient
	if ensClient != nil {
		pssEnsClient = &pss.EnsClient{
			Client:  ensClient.Client,
			EnsRoot: ensClient.EnsRoot,
		}
	}
	config.Pss = config.Pss.WithPrivateKey(self.privateKey)
	self.ps, err = pss.NewPss(to, config.Pss, pssEnsClient)
>>>>>>> 181f796e
	if err != nil {
		return nil, err
	}
	if pss.IsActiveHandshake {
		pss.SetHandshakeController(self.ps, pss.NewHandshakeParams())
	}

	self.api = api.NewApi(self.dpa, self.dns, resourceHandler)
	// Manifests for Smart Hosting
	log.Debug(fmt.Sprintf("-> Web3 virtual server API"))

	self.sfs = fuse.NewSwarmFS(self.api)
	log.Debug("-> Initializing Fuse file system")

	return self, nil
}

// parseEnsAPIAddress parses string according to format
// [tld:][contract-addr@]url and returns ENSClientConfig structure
// with endpoint, contract address and TLD.
func parseEnsAPIAddress(s string) (tld, endpoint string, addr common.Address) {
	isAllLetterString := func(s string) bool {
		for _, r := range s {
			if !unicode.IsLetter(r) {
				return false
			}
		}
		return true
	}
	endpoint = s
	if i := strings.Index(endpoint, ":"); i > 0 {
		if isAllLetterString(endpoint[:i]) && len(endpoint) > i+2 && endpoint[i+1:i+3] != "//" {
			tld = endpoint[:i]
			endpoint = endpoint[i+1:]
		}
	}
	if i := strings.Index(endpoint, "@"); i > 0 {
		addr = common.HexToAddress(endpoint[:i])
		endpoint = endpoint[i+1:]
	}
	return
}

// ensClient provides functionality for api.ResolveValidator
type ensClient struct {
	*ens.ENS
	*ethclient.Client
	EnsRoot common.Address
}

// newEnsClient creates a new ENS client for that is a consumer of
// a ENS API on a specific endpoint. It is used as a helper function
// for creating multiple resolvers in NewSwarm function.
func newEnsClient(endpoint string, addr common.Address, config *api.Config, privkey *ecdsa.PrivateKey) (*ensClient, error) {
	log.Info("connecting to ENS API", "url", endpoint)
	client, err := rpc.Dial(endpoint)
	if err != nil {
		return nil, fmt.Errorf("error connecting to ENS API %s: %s", endpoint, err)
	}
	ethClient := ethclient.NewClient(client)

	ensRoot := config.EnsRoot
	if addr != (common.Address{}) {
		ensRoot = addr
	} else {
		a, err := detectEnsAddr(client)
		if err == nil {
			ensRoot = a
		} else {
			log.Warn(fmt.Sprintf("could not determine ENS contract address, using default %s", ensRoot), "err", err)
		}
	}
	transactOpts := bind.NewKeyedTransactor(privkey)
	dns, err := ens.NewENS(transactOpts, ensRoot, ethClient)
	if err != nil {
		return nil, err
	}
	log.Debug(fmt.Sprintf("-> Swarm Domain Name Registrar %v @ address %v", endpoint, ensRoot.Hex()))
	return &ensClient{
		ENS:    dns,
		Client: ethClient,
		EnsRoot: ensRoot,
	}, err
}

// detectEnsAddr determines the ENS contract address by getting both the
// version and genesis hash using the client and matching them to either
// mainnet or testnet addresses
func detectEnsAddr(client *rpc.Client) (common.Address, error) {
	ctx, cancel := context.WithTimeout(context.Background(), 5*time.Second)
	defer cancel()

	var version string
	if err := client.CallContext(ctx, &version, "net_version"); err != nil {
		return common.Address{}, err
	}

	block, err := ethclient.NewClient(client).BlockByNumber(ctx, big.NewInt(0))
	if err != nil {
		return common.Address{}, err
	}

	switch {

	case version == "1" && block.Hash() == params.MainnetGenesisHash:
		log.Info("using Mainnet ENS contract address", "addr", ens.MainNetAddress)
		return ens.MainNetAddress, nil

	case version == "3" && block.Hash() == params.TestnetGenesisHash:
		log.Info("using Testnet ENS contract address", "addr", ens.TestNetAddress)
		return ens.TestNetAddress, nil

	default:
		return common.Address{}, fmt.Errorf("unknown version and genesis hash: %s %s", version, block.Hash())
	}
}

/*
Start is called when the stack is started
* starts the network kademlia hive peer management
* (starts netStore level 0 api)
* starts DPA level 1 api (chunking -> store/retrieve requests)
* (starts level 2 api)
* starts http proxy server
* registers url scheme handlers for bzz, etc
* TODO: start subservices like sword, swear, swarmdns
*/
// implements the node.Service interface
func (self *Swarm) Start(srv *p2p.Server) error {
	startTime = time.Now()

	// update uaddr to correct enode
	newaddr := self.bzz.UpdateLocalAddr([]byte(srv.Self().String()))
	log.Warn("Updated bzz local addr", "oaddr", fmt.Sprintf("%x", newaddr.OAddr), "uaddr", fmt.Sprintf("%s", newaddr.UAddr))
	// set chequebook
	if self.config.SwapEnabled {
		ctx := context.Background() // The initial setup has no deadline.
		err := self.SetChequebook(ctx)
		if err != nil {
			return fmt.Errorf("Unable to set chequebook for SWAP: %v", err)
		}
		log.Debug(fmt.Sprintf("-> cheque book for SWAP: %v", self.config.Swap.Chequebook()))
	} else {
		log.Debug(fmt.Sprintf("SWAP disabled: no cheque book set"))
	}

	log.Warn(fmt.Sprintf("Starting Swarm service"))

	err := self.bzz.Start(srv)
	if err != nil {
		log.Error("bzz failed", "err", err)
		return err
	}
	log.Info(fmt.Sprintf("Swarm network started on bzz address: %x", self.bzz.Hive.Overlay.BaseAddr()))

	if self.ps != nil {
		err = self.ps.Start(srv)
		if err != nil {
			log.Error("pss failed", "err", err)
			return err
		}

		log.Info("Pss started")
	}

	// start swarm http proxy server
	if self.config.Port != "" {
		addr := net.JoinHostPort(self.config.ListenAddr, self.config.Port)
		go httpapi.StartHttpServer(self.api, &httpapi.ServerConfig{
			Addr:       addr,
			CorsString: self.config.Cors,
		})
	}

	log.Debug(fmt.Sprintf("Swarm http proxy started on port: %v", self.config.Port))

	if self.config.Cors != "" {
		log.Debug(fmt.Sprintf("Swarm http proxy started with corsdomain: %v", self.config.Cors))
	}

	self.periodicallyUpdateGauges()

	startCounter.Inc(1)
	self.streamer.Start(srv)
	return nil
}

func (self *Swarm) periodicallyUpdateGauges() {
	ticker := time.NewTicker(updateGaugesPeriod)

	go func() {
		for range ticker.C {
			self.updateGauges()
		}
	}()
}

func (self *Swarm) updateGauges() {
	uptimeGauge.Update(time.Since(startTime).Nanoseconds())
	requestsCacheGauge.Update(int64(self.lstore.RequestsCacheLen()))
}

// implements the node.Service interface
// stops all component services.
func (self *Swarm) Stop() error {
	if self.ps != nil {
		self.ps.Stop()
	}
	if ch := self.config.Swap.Chequebook(); ch != nil {
		ch.Stop()
		ch.Save()
	}

	if self.lstore != nil {
		self.lstore.DbStore.Close()
	}
	self.sfs.Stop()
	stopCounter.Inc(1)
	self.streamer.Stop()
	return self.bzz.Stop()
}

// implements the node.Service interface
func (self *Swarm) Protocols() (protos []p2p.Protocol) {
	protos = append(protos, self.bzz.Protocols()...)

	if self.ps != nil {
		protos = append(protos, self.ps.Protocols()...)
	}
	return
}

func (self *Swarm) RegisterPssProtocol(spec *protocols.Spec, targetprotocol *p2p.Protocol, options *pss.ProtocolParams) (*pss.Protocol, error) {
	if !pss.IsActiveProtocol {
		return nil, fmt.Errorf("Pss protocols not available (built with !nopssprotocol tag)")
	}
	topic := pss.ProtocolTopic(spec)
	return pss.RegisterProtocol(self.ps, &topic, spec, targetprotocol, options)
}

// implements node.Service
// APIs returns the RPC Api descriptors the Swarm implementation offers
func (self *Swarm) APIs() []rpc.API {

	apis := []rpc.API{
		// public APIs
		{
			Namespace: "bzz",
			Version:   "3.0",
			Service:   &Info{self.config, chequebook.ContractParams},
			Public:    true,
		},
		// admin APIs
		{
			Namespace: "bzz",
			Version:   "3.0",
			Service:   api.NewControl(self.api, self.bzz.Hive),
			Public:    false,
		},
		{
			Namespace: "chequebook",
			Version:   chequebook.Version,
			Service:   chequebook.NewApi(self.config.Swap.Chequebook),
			Public:    false,
		},
		{
			Namespace: "swarmfs",
			Version:   fuse.Swarmfs_Version,
			Service:   self.sfs,
			Public:    false,
		},
		// storage APIs
		// DEPRECATED: Use the HTTP API instead
		{
			Namespace: "bzz",
			Version:   "0.1",
			Service:   api.NewStorage(self.api),
			Public:    true,
		},
		{
			Namespace: "bzz",
			Version:   "0.1",
			Service:   api.NewFileSystem(self.api),
			Public:    false,
		},
		// {Namespace, Version, api.NewAdmin(self), false},
	}

	apis = append(apis, self.bzz.APIs()...)

	if self.ps != nil {
		apis = append(apis, self.ps.APIs()...)
	}

	return apis
}

func (self *Swarm) Api() *api.Api {
	return self.api
}

// SetChequebook ensures that the local checquebook is set up on chain.
func (self *Swarm) SetChequebook(ctx context.Context) error {
	err := self.config.Swap.SetChequebook(ctx, self.backend, self.config.Path)
	if err != nil {
		return err
	}
	log.Info(fmt.Sprintf("new chequebook set (%v): saving config file, resetting all connections in the hive", self.config.Swap.Contract.Hex()))
	return nil
}

// serialisable info about swarm
type Info struct {
	*api.Config
	*chequebook.Params
}

func (self *Info) Info() *Info {
	return self
}<|MERGE_RESOLUTION|>--- conflicted
+++ resolved
@@ -147,11 +147,7 @@
 
 	// set up high level api
 	var resolver *api.MultiResolver
-<<<<<<< HEAD
-=======
-	var ensresolver *ens.ENS
 	var ensClient *ensClient
->>>>>>> 181f796e
 	if len(config.EnsAPIs) > 0 {
 		opts := []api.MultiResolverOption{}
 		for _, c := range config.EnsAPIs {
@@ -160,12 +156,7 @@
 			if err != nil {
 				return nil, err
 			}
-<<<<<<< HEAD
-			opts = append(opts, api.MultiResolverOptionWithResolver(r, tld))
-=======
-			ensresolver = ensClient.ENS
 			opts = append(opts, api.MultiResolverOptionWithResolver(ensClient, tld))
->>>>>>> 181f796e
 
 		}
 		resolver = api.NewMultiResolver(opts...)
@@ -234,9 +225,6 @@
 	self.bzz = network.NewBzz(bzzconfig, to, stateStore, stream.Spec, self.streamer.Run)
 
 	// Pss = postal service over swarm (devp2p over bzz)
-<<<<<<< HEAD
-	self.ps, err = pss.NewPss(to, config.Pss)
-=======
 	var pssEnsClient *pss.EnsClient
 	if ensClient != nil {
 		pssEnsClient = &pss.EnsClient{
@@ -244,9 +232,7 @@
 			EnsRoot: ensClient.EnsRoot,
 		}
 	}
-	config.Pss = config.Pss.WithPrivateKey(self.privateKey)
 	self.ps, err = pss.NewPss(to, config.Pss, pssEnsClient)
->>>>>>> 181f796e
 	if err != nil {
 		return nil, err
 	}
